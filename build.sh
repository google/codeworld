--- conflicted
+++ resolved
@@ -43,13 +43,9 @@
 
 # Build codeworld-server from this project.
 
-<<<<<<< HEAD
 run .  cabal_install ./third_party/ot.hs \
                      ./codeworld-server \
-=======
-run .  cabal_install ./codeworld-server \
                      ./codeworld-error-sanitizer \
->>>>>>> 9e7754eb
                      ./codeworld-compiler \
                      ./codeworld-game-api \
                      ./codeworld-prediction \

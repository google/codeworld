{-# LANGUAGE CPP #-}
{-# LANGUAGE DeriveGeneric #-}
{-# LANGUAGE ForeignFunctionInterface #-}
{-# LANGUAGE GADTs #-}
{-# LANGUAGE JavaScriptFFI #-}
{-# LANGUAGE KindSignatures #-}
{-# LANGUAGE MultiWayIf #-}
{-# LANGUAGE OverloadedStrings #-}
{-# LANGUAGE PatternGuards #-}
{-# LANGUAGE RecordWildCards #-}
{-# LANGUAGE ScopedTypeVariables #-}
{-# LANGUAGE StandaloneDeriving #-}
{-# LANGUAGE DataKinds #-}

{-
  Copyright 2018 The CodeWorld Authors. All rights reserved.

  Licensed under the Apache License, Version 2.0 (the "License");
  you may not use this file except in compliance with the License.
  You may obtain a copy of the License at

      http://www.apache.org/licenses/LICENSE-2.0

  Unless required by applicable law or agreed to in writing, software
  distributed under the License is distributed on an "AS IS" BASIS,
  WITHOUT WARRANTIES OR CONDITIONS OF ANY KIND, either express or implied.
  See the License for the specific language governing permissions and
  limitations under the License.
-}
module CodeWorld.Driver
    ( drawingOf
    , animationOf
    , simulationOf
    , interactionOf
    , collaborationOf
    , unsafeCollaborationOf
    , trace
    ) where

import CodeWorld.CollaborationUI (SetupPhase(..), Step(..), UIState)
import qualified CodeWorld.CollaborationUI as CUI
import CodeWorld.Color
import CodeWorld.Event
import CodeWorld.Picture
import Control.Concurrent
import Control.Concurrent.Chan
import Control.Concurrent.MVar
import Control.Exception
import Control.Monad
import Control.Monad.Trans (liftIO)
import Data.Char (chr)
import Data.List (find, zip4)
import Data.Maybe (fromMaybe, isNothing, mapMaybe)
import Data.Monoid
import Data.Serialize
import Data.Serialize.Text
import qualified Data.Text as T
import Data.Text (Text, pack, singleton)
import qualified Debug.Trace
import GHC.Fingerprint.Type
import GHC.Generics
import GHC.Stack
import GHC.StaticPtr
import Numeric
import System.Environment
import System.IO
import System.IO.Unsafe
import System.Mem.StableName
import System.Random
import Text.Read
#ifdef ghcjs_HOST_OS
import CodeWorld.Message
import CodeWorld.Prediction
import qualified Control.Monad.Trans.State as State
import Data.Hashable
import Data.IORef
import qualified Data.JSString
import Data.JSString.Text
import Data.Word
import GHCJS.Concurrent (withoutPreemption)
import GHCJS.DOM
import qualified GHCJS.DOM.ClientRect as ClientRect
import GHCJS.DOM.Document
import GHCJS.DOM.Element
import GHCJS.DOM.EventM
import GHCJS.DOM.GlobalEventHandlers hiding (error)
import GHCJS.DOM.MouseEvent
import GHCJS.DOM.NonElementParentNode
import GHCJS.DOM.Types (Element, unElement)
import GHCJS.DOM.Window as Window
import GHCJS.Foreign
import GHCJS.Foreign.Callback
import GHCJS.Marshal
import GHCJS.Marshal.Pure
import GHCJS.Types
import qualified JavaScript.Array as Array
import JavaScript.Object
import JavaScript.Web.AnimationFrame
import qualified JavaScript.Web.Canvas as Canvas
import qualified JavaScript.Web.Canvas.Internal as Canvas
import qualified JavaScript.Web.Location as Loc
import qualified JavaScript.Web.MessageEvent as WS
import qualified JavaScript.Web.WebSocket as WS
import Unsafe.Coerce
#else
import Data.Time.Clock
import qualified Graphics.Blank as Canvas
import Graphics.Blank (Canvas)
import Text.Printf
#endif

--------------------------------------------------------------------------------
-- The common interface, provided by both implementations below.
-- | Draws a 'Picture'.  This is the simplest CodeWorld entry point.
drawingOf :: Picture  -- ^ The picture to show on the screen.
          -> IO ()

-- | Shows an animation, with a picture for each time given by the parameter.
animationOf :: (Double -> Picture)  -- ^ A function that produces animation
                                    --   frames, given the time in seconds.
            -> IO ()

-- | Shows a simulation, which is essentially a continuous-time dynamical
-- system described by an initial value and step function.
simulationOf
  :: world                       -- ^ The initial state of the simulation.
  -> (Double -> world -> world)  -- ^ The time step function, which advances
                                 --   the state given the time difference.
  -> (world -> Picture)          -- ^ The visualization function, which converts
                                 --   the state into a picture to display.
  -> IO ()

-- | Runs an interactive event-driven CodeWorld program.  This is a
-- generalization of simulations that can respond to events like key presses
-- and mouse movement.
interactionOf
  :: world                       -- ^ The initial state of the interaction.
  -> (Double -> world -> world)  -- ^ The time step function, which advances
                                 --   the state given the time difference.
  -> (Event -> world -> world)   -- ^ The event handling function, which updates
                                 --   the state given a user interface event.
  -> (world -> Picture)          -- ^ The visualization function, which converts
                                 --   the state into a picture to display.
  -> IO ()

-- | Runs an interactive multi-user CodeWorld program, involving multiple
-- participants over the internet.
collaborationOf
  :: Int  -- ^ The number of participants to expect.  The participants will be
          -- ^ numbered starting at 0.
  -> StaticPtr (StdGen -> world)
          -- ^ The initial state of the collaboration.
  -> StaticPtr (Double -> world -> world)
          -- ^ The time step function, which advances the state given the time
          --   difference.
  -> StaticPtr (Int -> Event -> world -> world)
          -- ^ The event handling function, which updates the state given a
          --   participant number and user interface event.
  -> StaticPtr (Int -> world -> Picture)
          -- ^ The visualization function, which converts a participant number
          --   and the state into a picture to display.
  -> IO ()

-- | A version of 'collaborationOf' that avoids static pointers, and does not
-- check for consistent parameters.
unsafeCollaborationOf
  :: Int  -- ^ The number of participants to expect.  The participants will be
          -- ^ numbered starting at 0.
  -> (StdGen -> world)
          -- ^ The initial state of the collaboration.
  -> (Double -> world -> world)
          -- ^ The time step function, which advances the state given the time
          --   difference.
  -> (Int -> Event -> world -> world)
          -- ^ The event handling function, which updates the state given a
          --   participant number and user interface event.
  -> (Int -> world -> Picture)
          -- ^ The visualization function, which converts a participant number
          --   and the state into a picture to display.
  -> IO ()

-- | Prints a debug message to the CodeWorld console when a value is forced.
-- This is equivalent to the similarly named function in `Debug.Trace`, except
-- that it uses the CodeWorld console instead of standard output.
trace :: Text -> a -> a

--------------------------------------------------------------------------------
-- A Drawing is an intermediate and simpler representation of a Picture, suitable
-- for drawing. A drawing does not contain unnecessary metadata like CallStacks.
-- The drawer is specific to the platform.
data Drawing
    = Shape Drawer
    | Transformation (DrawState -> DrawState)
                     Drawing
    | Drawings [Drawing]

instance Monoid Drawing where
    mempty = Drawings []
    mappend a (Drawings bs) = Drawings (a : bs)
    mappend a b = Drawings [a, b]
    mconcat = Drawings

-- A DrawState is an affine transformation matrix, plus a Bool indicating whether
-- a color has been chosen yet.
type DrawState = (Double, Double, Double, Double, Double, Double, Maybe Color)

-- A NodeId a unique id for each node in a Picture of Drawing, chosen by the order
-- the node appears in DFS. When a Picture is converted to a drawing the NodeId's of
-- corresponding nodes are shared. Always >=0.
type NodeId = Int

pictureToDrawing :: Picture -> Drawing
pictureToDrawing (SolidClosedCurve _ pts) = Shape $ polygonDrawer pts True
pictureToDrawing (SolidPolygon _ pts) = Shape $ polygonDrawer pts False
pictureToDrawing (Polygon _ pts) = Shape $ pathDrawer pts 0 True False
pictureToDrawing (ThickPolygon _ pts w) = Shape $ pathDrawer pts w True False
pictureToDrawing (ClosedCurve _ pts) = Shape $ pathDrawer pts 0 True True
pictureToDrawing (ThickClosedCurve _ pts w) = Shape $ pathDrawer pts w True True
pictureToDrawing (Polyline _ pts) = Shape $ pathDrawer pts 0 False False
pictureToDrawing (ThickPolyline _ pts w) = Shape $ pathDrawer pts w False False
pictureToDrawing (Curve _ pts) = Shape $ pathDrawer pts 0 False True
pictureToDrawing (ThickCurve _ pts w) = Shape $ pathDrawer pts w False True
pictureToDrawing (Sector _ b e r) = Shape $ sectorDrawer b e r
<<<<<<< HEAD
pictureToDrawing (Arc _ b e r w) = Shape $ arcDrawer b e r w
pictureToDrawing (Text _ txt) = Shape $ textDrawer txt
pictureToDrawing (StyledText _ sty fnt txt) = Shape $ textDrawer sty fnt txt
=======
pictureToDrawing (Arc _ b e r) = Shape $ arcDrawer b e r 0
pictureToDrawing (ThickArc _ b e r w) = Shape $ arcDrawer b e r w
pictureToDrawing (Text _ sty fnt txt) = Shape $ textDrawer sty fnt txt
>>>>>>> 8a69d0cb
pictureToDrawing (Logo _) = Shape $ logoDrawer
pictureToDrawing (CoordinatePlane _) = Shape $ coordinatePlaneDrawer
pictureToDrawing (Color _ col p) =
    Transformation (setColorDS col) $ pictureToDrawing p
pictureToDrawing (Translate _ x y p) =
    Transformation (translateDS x y) $ pictureToDrawing p
pictureToDrawing (Scale _ x y p) =
    Transformation (scaleDS x y) $ pictureToDrawing p
pictureToDrawing (Rotate _ r p) =
    Transformation (rotateDS r) $ pictureToDrawing p
pictureToDrawing (Pictures ps) = Drawings $ pictureToDrawing <$> ps

initialDS :: DrawState
initialDS = (1, 0, 0, 1, 0, 0, Nothing)

translateDS :: Double -> Double -> DrawState -> DrawState
translateDS x y (a, b, c, d, e, f, hc) =
    (a, b, c, d, a * 25 * x + c * 25 * y + e, b * 25 * x + d * 25 * y + f, hc)

scaleDS :: Double -> Double -> DrawState -> DrawState
scaleDS x y (a, b, c, d, e, f, hc) = (x * a, x * b, y * c, y * d, e, f, hc)

rotateDS :: Double -> DrawState -> DrawState
rotateDS r (a, b, c, d, e, f, hc) =
    ( a * cos r + c * sin r
    , b * cos r + d * sin r
    , c * cos r - a * sin r
    , d * cos r - b * sin r
    , e
    , f
    , hc)

setColorDS :: Color -> DrawState -> DrawState
setColorDS col (a, b, c, d, e, f, Nothing) = (a, b, c, d, e, f, Just col)
setColorDS col@(RGBA _ _ _ 0) (a, b, c, d, e, f, _) =
    (a, b, c, d, e, f, Just col)
setColorDS _ (a, b, c, d, e, f, Just col) = (a, b, c, d, e, f, Just col)

getColorDS :: DrawState -> Maybe Color
getColorDS (a, b, c, d, e, f, col) = col

polygonDrawer :: [Point] -> Bool -> Drawer
pathDrawer :: [Point] -> Double -> Bool -> Bool -> Drawer
sectorDrawer :: Double -> Double -> Double -> Drawer
arcDrawer :: Double -> Double -> Double -> Double -> Drawer
textDrawer :: TextStyle -> Font -> Text -> Drawer
logoDrawer :: Drawer
coordinatePlaneDrawer :: Drawer
coordinatePlaneDrawing :: Drawing
coordinatePlaneDrawing = pictureToDrawing $ axes <> numbers <> guidelines
  where
    xline y = thickPolyline 0.01 [(-10, y), (10, y)]
    xaxis = thickPolyline 0.03 [(-10, 0), (10, 0)]
    axes = xaxis <> rotated (pi / 2) xaxis
    xguidelines = pictures [xline k | k <- [-10,-9 .. 10]]
    guidelines = xguidelines <> rotated (pi / 2) xguidelines
    numbers = xnumbers <> ynumbers
    xnumbers =
        pictures
            [ translated
                (fromIntegral k)
                0.3
                (scaled 0.5 0.5 (text (pack (show k))))
            | k <- [-9,-8 .. 9]
            , k /= 0
            ]
    ynumbers =
        pictures
            [ translated
                0.3
                (fromIntegral k)
                (scaled 0.5 0.5 (text (pack (show k))))
            | k <- [-9,-8 .. 9]
            , k /= 0
            ]
--------------------------------------------------------------------------------
-- GHCJS implementation of drawing
#ifdef ghcjs_HOST_OS
foreign import javascript unsafe
               "$1.drawImage($2, $3, $4, $5, $6);" js_canvasDrawImage ::
               Canvas.Context -> Element -> Int -> Int -> Int -> Int -> IO ()

foreign import javascript unsafe
               "$1.getContext('2d', { alpha: false })" js_getCodeWorldContext ::
               Canvas.Canvas -> IO Canvas.Context

foreign import javascript unsafe "performance.now()"
               js_getHighResTimestamp :: IO Double

canvasFromElement :: Element -> Canvas.Canvas
canvasFromElement = Canvas.Canvas . unElement

elementFromCanvas :: Canvas.Canvas -> Element
elementFromCanvas = pFromJSVal . jsval

getTime :: IO Double
getTime = (/ 1000) <$> js_getHighResTimestamp

nextFrame :: IO Double
nextFrame = waitForAnimationFrame >> getTime

withDS :: Canvas.Context -> DrawState -> IO () -> IO ()
withDS ctx (ta, tb, tc, td, te, tf, col) action = do
    Canvas.save ctx
    Canvas.transform ta tb tc td te tf ctx
    Canvas.beginPath ctx
    action
    Canvas.restore ctx

applyColor :: Canvas.Context -> DrawState -> IO ()
applyColor ctx ds =
    case getColorDS ds of
        Nothing -> do
            Canvas.strokeStyle 0 0 0 1 ctx
            Canvas.fillStyle 0 0 0 1 ctx
        Just (RGBA r g b a) -> do
            Canvas.strokeStyle
                (round $ r * 255)
                (round $ g * 255)
                (round $ b * 255)
                a
                ctx
            Canvas.fillStyle
                (round $ r * 255)
                (round $ g * 255)
                (round $ b * 255)
                a
                ctx

foreign import javascript unsafe "$1.globalCompositeOperation = $2"
               js_setGlobalCompositeOperation ::
               Canvas.Context -> JSString -> IO ()

drawCodeWorldLogo ::
       Canvas.Context -> DrawState -> Int -> Int -> Int -> Int -> IO ()
drawCodeWorldLogo ctx ds x y w h = do
    Just doc <- currentDocument
    Just canvas <- getElementById doc ("cwlogo" :: JSString)
    case getColorDS ds of
        Nothing -> js_canvasDrawImage ctx canvas x y w h
        Just (RGBA r g b a)
            -- This is a tough case.  The best we can do is to allocate an
            -- offscreen buffer as a temporary.
         -> do
            buf <- Canvas.create w h
            bufctx <- js_getCodeWorldContext buf
            applyColor bufctx ds
            Canvas.fillRect 0 0 (fromIntegral w) (fromIntegral h) bufctx
            js_setGlobalCompositeOperation bufctx "destination-in"
            js_canvasDrawImage bufctx canvas 0 0 w h
            js_canvasDrawImage ctx (elementFromCanvas buf) x y w h

-- Debug Mode logic
inspectStatic :: Picture -> IO ()
inspectStatic pic = inspect (return pic) (\_ -> return ()) (\_ _ -> return ())

inspect ::
       IO Picture -> (Bool -> IO ()) -> (Bool -> Maybe NodeId -> IO ()) -> IO ()
inspect getPic handleActive highlight =
    initDebugMode (handlePointRequest getPic) handleActive getPic highlight

handlePointRequest :: IO Picture -> Point -> IO (Maybe NodeId)
handlePointRequest getPic pt = do
    drawing <- pictureToDrawing <$> getPic
    findTopShapeFromPoint pt drawing

initDebugMode ::
       (Point -> IO (Maybe NodeId))
    -> (Bool -> IO ())
    -> IO Picture
    -> (Bool -> Maybe NodeId -> IO ())
    -> IO ()
initDebugMode getnode setactive getpicture highlight = do
    getnodeCB <-
        syncCallback1' $ \pointJS -> do
            let obj = unsafeCoerce pointJS
            x <- pFromJSVal <$> getProp "x" obj
            y <- pFromJSVal <$> getProp "y" obj
            pToJSVal . fromMaybe (-1) <$> getnode (x, y)
    setactiveCB <- syncCallback1 ContinueAsync $ setactive . pFromJSVal
    getpictureCB <- syncCallback' $ getpicture >>= picToObj
    highlightCB <-
        syncCallback2 ContinueAsync $ \t n ->
            let select = pFromJSVal t
                node =
                    case ((pFromJSVal n) :: Int) < 0 of
                        True -> Nothing
                        False -> Just $ pFromJSVal n
            in highlight select node
    drawCB <-
        syncCallback2 ContinueAsync $ \c n -> do
            let canvas = unsafeCoerce c :: Element
                nodeId = pFromJSVal n
            drawing <- pictureToDrawing <$> getpicture
            let node =
                    fromMaybe (Drawings []) $ fst <$> getDrawNode nodeId drawing
            offscreenCanvas <- Canvas.create 500 500
            setCanvasSize canvas canvas
            setCanvasSize (elementFromCanvas offscreenCanvas) canvas
            screen <- js_getCodeWorldContext (canvasFromElement canvas)
            rect <- getBoundingClientRect canvas
            buffer <-
                setupScreenContext (elementFromCanvas offscreenCanvas) rect
            drawFrame buffer (node <> coordinatePlaneDrawing)
            Canvas.restore buffer
            rect <- getBoundingClientRect canvas
            cw <- ClientRect.getWidth rect
            ch <- ClientRect.getHeight rect
            js_canvasDrawImage
                screen
                (elementFromCanvas offscreenCanvas)
                0
                0
                (round cw)
                (round ch)
    js_initDebugMode getnodeCB setactiveCB getpictureCB highlightCB drawCB

picToObj :: Picture -> IO JSVal
picToObj = fmap fst . flip State.runStateT 0 . picToObj'

picToObj' :: Picture -> State.StateT Int IO JSVal
picToObj' pic =
    case pic of
        SolidPolygon cs pts -> do
            obj <- init "solidPolygon"
            ptsJS <- pointsToArr pts
            setProps [("points", ptsJS), ("smooth", pToJSVal False)] obj
            retVal obj
        SolidClosedCurve cs pts -> do
            obj <- init "solidClosedCurve"
            ptsJS <- pointsToArr pts
            setProps [("points", ptsJS), ("smooth", pToJSVal True)] obj
            retVal obj
        Polygon cs pts -> do
            obj <- init "polygon"
            ptsJS <- pointsToArr pts
            setProps
                [ ("points", ptsJS)
                , ("width", pToJSVal (0 :: Double))
                , ("closed", pToJSVal True)
                , ("smooth", pToJSVal False)
                ]
                obj
            retVal obj
        ThickPolygon cs pts w -> do
            obj <- init "thickPolygon"
            ptsJS <- pointsToArr pts
            setProps
                [ ("points", ptsJS)
                , ("width", pToJSVal w)
                , ("closed", pToJSVal True)
                , ("smooth", pToJSVal False)
                ]
                obj
            retVal obj
        ClosedCurve cs pts -> do
            obj <- init "closedCurve"
            ptsJS <- pointsToArr pts
            setProps
                [ ("points", ptsJS)
                , ("width", pToJSVal (0 :: Double))
                , ("closed", pToJSVal True)
                , ("smooth", pToJSVal True)
                ]
                obj
            retVal obj
        ThickClosedCurve cs pts w -> do
            obj <- init "thickClosedCurve"
            ptsJS <- pointsToArr pts
            setProps
                [ ("points", ptsJS)
                , ("width", pToJSVal w)
                , ("closed", pToJSVal True)
                , ("smooth", pToJSVal True)
                ]
                obj
            retVal obj
        Polyline cs pts -> do
            obj <- init "polyline"
            ptsJS <- pointsToArr pts
            setProps
                [ ("points", ptsJS)
                , ("width", pToJSVal (0 :: Double))
                , ("closed", pToJSVal False)
                , ("smooth", pToJSVal False)
                ]
                obj
            retVal obj
        ThickPolyline cs pts w -> do
            obj <- init "thickPolyline"
            ptsJS <- pointsToArr pts
            setProps
                [ ("points", ptsJS)
                , ("width", pToJSVal w)
                , ("closed", pToJSVal False)
                , ("smooth", pToJSVal False)
                ]
                obj
            retVal obj
        Curve cs pts -> do
            obj <- init "curve"
            ptsJS <- pointsToArr pts
            setProps
                [ ("points", ptsJS)
                , ("width", pToJSVal (0 :: Double))
                , ("closed", pToJSVal False)
                , ("smooth", pToJSVal True)
                ]
                obj
            retVal obj
        ThickCurve cs pts w -> do
            obj <- init "thickCurve"
            ptsJS <- pointsToArr pts
            setProps
                [ ("points", ptsJS)
                , ("width", pToJSVal w)
                , ("closed", pToJSVal False)
                , ("smooth", pToJSVal True)
                ]
                obj
            retVal obj
        Sector cs b e r -> do
            obj <- init "sector"
            setProps
                [ ("startAngle", pToJSVal b)
                , ("endAngle", pToJSVal e)
                , ("radius", pToJSVal r)
                ]
                obj
            retVal obj
        Arc cs b e r -> do
            obj <- init "arc"
            setProps
                [ ("startAngle", pToJSVal b)
                , ("endAngle", pToJSVal e)
                , ("radius", pToJSVal r)
                , ("width", pToJSVal (0 :: Double))
                ]
                obj
            retVal obj
        ThickArc cs b e r w -> do
            obj <- init "thickArc"
            setProps
                [ ("startAngle", pToJSVal b)
                , ("endAngle", pToJSVal e)
                , ("radius", pToJSVal r)
                , ("width", pToJSVal w)
                ]
                obj
            retVal obj
        Text cs txt -> do
            obj <- init "text"
            setProps
                [ ("font", pToJSVal $ fontString style font)
                , ("text", pToJSVal txt)
                ]
                obj
            retVal obj
        StyledText cs style font txt -> do
            obj <- init "styledText"
            setProps
                [ ("font", pToJSVal $ fontString style font)
                , ("text", pToJSVal txt)
                ]
                obj
            retVal obj
        Color cs (RGBA r g b a) p -> do
            obj <- init "color"
            picJS <- picToObj' p
            setProps
                [ ("picture", picJS)
                , ("red", pToJSVal r)
                , ("green", pToJSVal g)
                , ("blue", pToJSVal b)
                , ("alpha", pToJSVal a)
                ]
                obj
            retVal obj
        Translate cs x y p -> do
            obj <- init "translate"
            picJS <- picToObj' p
            setProps
                [("picture", picJS), ("x", pToJSVal x), ("y", pToJSVal y)]
                obj
            retVal obj
        Scale cs x y p -> do
            obj <- init "scale"
            picJS <- picToObj' p
            setProps
                [("picture", picJS), ("x", pToJSVal x), ("y", pToJSVal y)]
                obj
            retVal obj
        Rotate cs angle p -> do
            obj <- init "rotate"
            picJS <- picToObj' p
            setProps [("picture", picJS), ("angle", pToJSVal angle)] obj
            retVal obj
        Pictures ps -> do
            obj <- init "pictures"
            arr <- liftIO $ Array.create
            let push = liftIO . flip Array.push arr
            mapM (\p -> picToObj' p >>= push) ps
            setProps [("pictures", unsafeCoerce arr)] obj
            retVal obj
        Logo cs -> init "logo" >>= retVal
        CoordinatePlane cs -> init "coordinatePlane" >>= retVal
  where
    incId :: State.StateT Int IO Int
    incId = do
        currentId <- State.get
        State.put (currentId + 1)
        return currentId
    init :: JSString -> State.StateT Int IO Object
    init tp = do
        obj <- liftIO create
        liftIO $ setProp "type" (pToJSVal tp) obj
        id <- incId
        liftIO $ setProp "id" (pToJSVal id) obj
        liftIO $ setCallInfo pic obj
        return obj
    objToJSVal = unsafeCoerce :: Object -> JSVal
    retVal :: Object -> State.StateT Int IO JSVal
    retVal = return . objToJSVal
    pointsToArr :: [Point] -> State.StateT Int IO JSVal
    pointsToArr pts =
        liftIO $ do
            let go [] _ = return ()
                go ((x, y):pts) arr = do
                    Array.push (pToJSVal x) arr
                    Array.push (pToJSVal y) arr
                    go pts arr
            arr <- Array.create
            go pts arr
            return $ (unsafeCoerce arr :: JSVal)
    setProps xs obj = liftIO $ void $ mapM (\(s, v) -> setProp s v obj) xs

setCallInfo :: Picture -> Object -> IO ()
setCallInfo pic obj =
    case findCSMain (getPictureCS pic) of
        Just (callName, src) -> do
            setProp "name" (pToJSVal $ callName) obj
            setProp "startLine" (pToJSVal $ srcLocStartLine src) obj
            setProp "startCol" (pToJSVal $ srcLocStartCol src) obj
            setProp "endLine" (pToJSVal $ srcLocEndLine src) obj
            setProp "endCol" (pToJSVal $ srcLocEndCol src) obj
        Nothing -> return ()

findCSMain :: CallStack -> Maybe (String, SrcLoc)
findCSMain cs =
    Data.List.find ((== "main") . srcLocPackage . snd) (getCallStack cs)

getPictureCS :: Picture -> CallStack
getPictureCS (SolidPolygon cs _) = cs
getPictureCS (SolidClosedCurve cs _) = cs
getPictureCS (Polygon cs _) = cs
getPictureCS (ThickPolygon cs _ _) = cs
getPictureCS (ClosedCurve cs _) = cs
getPictureCS (ThickClosedCurve cs _ _) = cs
getPictureCS (Polyline cs _) = cs
getPictureCS (ThickPolyline cs _ _) = cs
getPictureCS (Curve cs _) = cs
getPictureCS (ThickCurve cs _ _) = cs
getPictureCS (Sector cs _ _ _) = cs
<<<<<<< HEAD
getPictureCS (Arc cs _ _ _ _) = cs
getPictureCS (Text cs _) = cs
getPictureCS (StyledText cs _ _ _) = cs
=======
getPictureCS (Arc cs _ _ _) = cs
getPictureCS (ThickArc cs _ _ _ _) = cs
getPictureCS (Text cs _ _ _) = cs
>>>>>>> 8a69d0cb
getPictureCS (Color cs _ _) = cs
getPictureCS (Translate cs _ _ _) = cs
getPictureCS (Scale cs _ _ _) = cs
getPictureCS (Rotate cs _ _) = cs
getPictureCS (Logo cs) = cs
getPictureCS (CoordinatePlane cs) = cs
getPictureCS (Pictures _) = emptyCallStack

-- If a picture is found, the result will include an array of the base picture
-- and all transformations.
findTopShapeFromPoint :: Point -> Drawing -> IO (Maybe NodeId)
findTopShapeFromPoint (x, y) pic = do
    offscreen <- Canvas.create 500 500
    context <- Canvas.getContext offscreen
    (found, node) <-
        findTopShape
            context
            (translateDS (10 - x / 25) (y / 25 - 10) initialDS)
            pic
    case found of
        True -> return $ Just node
        False -> return Nothing

findTopShape :: Canvas.Context -> DrawState -> Drawing -> IO (Bool, Int)
findTopShape ctx ds (Shape drawer) = do
    contained <- shapeContains $ drawer ctx ds
    case contained of
        True -> return (True, 0)
        False -> return (False, 1)
findTopShape ctx ds (Transformation f d) =
    map2 (+ 1) $ findTopShape ctx (f ds) d
findTopShape ctx ds (Drawings []) = return (False, 1)
findTopShape ctx ds (Drawings (dr:drs)) = do
    (found, count) <- findTopShape ctx ds dr
    case found of
        True -> return (True, count + 1)
        False -> map2 (+ count) $ findTopShape ctx ds (Drawings drs)

map2 :: (Functor f, Functor g) => (a -> b) -> f (g a) -> f (g b)
map2 = fmap . fmap

isPointInPath :: Canvas.Context -> IO Bool
isPointInPath = js_isPointInPath 0 0

isPointInStroke :: Canvas.Context -> IO Bool
isPointInStroke = js_isPointInStroke 0 0

-- Canvas.isPointInPath does not provide a way to get the return value
-- https://github.com/ghcjs/ghcjs-base/blob/master/JavaScript/Web/Canvas.hs#L212
foreign import javascript unsafe "$3.isPointInPath($1,$2)"
               js_isPointInPath :: Double -> Double -> Canvas.Context -> IO Bool

foreign import javascript unsafe "$3.isPointInStroke($1,$2)"
               js_isPointInStroke :: Double -> Double -> Canvas.Context -> IO Bool

foreign import javascript unsafe "initDebugMode($1,$2,$3,$4,$5)"
               js_initDebugMode ::
               Callback (JSVal -> IO JSVal) ->
                 Callback (JSVal -> IO ()) ->
                   Callback (IO JSVal) ->
                     Callback (JSVal -> JSVal -> IO ()) ->
                       Callback (JSVal -> JSVal -> IO ()) -> IO ()

-----------------------------------------------------------------------------------
-- GHCJS Drawing
type Drawer = Canvas.Context -> DrawState -> DrawMethods

data DrawMethods = DrawMethods
    { drawShape :: IO ()
    , shapeContains :: IO Bool
    }

polygonDrawer ps smooth ctx ds =
    DrawMethods
    { drawShape = trace >> applyColor ctx ds >> Canvas.fill ctx
    , shapeContains = trace >> isPointInPath ctx
    }
  where
    trace = withDS ctx ds $ followPath ctx ps True smooth

pathDrawer ps w closed smooth ctx ds =
    DrawMethods
    { drawShape = drawFigure ctx ds w $ followPath ctx ps closed smooth
    , shapeContains =
          do let width =
                     if w == 0
                         then 0.3
                         else w
             drawFigure ctx ds width $ followPath ctx ps closed smooth
             isPointInStroke ctx
    }

sectorDrawer b e r ctx ds =
    DrawMethods
    { drawShape = trace >> applyColor ctx ds >> Canvas.fill ctx
    , shapeContains = trace >> isPointInPath ctx
    }
  where
    trace =
        withDS ctx ds $ do
            Canvas.arc 0 0 (25 * abs r) b e (b > e) ctx
            Canvas.lineTo 0 0 ctx

arcDrawer b e r w ctx ds =
    DrawMethods
    { drawShape =
          drawFigure ctx ds w $ Canvas.arc 0 0 (25 * abs r) b e (b > e) ctx
    , shapeContains =
          do let width =
                     if w == 0
                         then 0.3
                         else w
             Canvas.lineWidth (width * 25) ctx
             drawFigure ctx ds width $
                 Canvas.arc 0 0 (25 * abs r) b e (b > e) ctx
             isPointInStroke ctx
    }

textDrawer sty fnt txt ctx ds =
    DrawMethods
    { drawShape =
          withDS ctx ds $ do
              Canvas.scale 1 (-1) ctx
              applyColor ctx ds
              Canvas.font (fontString sty fnt) ctx
              Canvas.fillText (textToJSString txt) 0 0 ctx
    , shapeContains =
          do Canvas.font (fontString sty fnt) ctx
             width <- Canvas.measureText (textToJSString txt) ctx
             let height = 25 -- constant, defined in fontString
             withDS ctx ds $
                 Canvas.rect ((-0.5) * width) ((-0.5) * height) width height ctx
             isPointInPath ctx
    }

logoDrawer ctx ds =
    DrawMethods
    { drawShape =
          withDS ctx ds $ do
              Canvas.scale 1 (-1) ctx
              drawCodeWorldLogo ctx ds (-225) (-50) 450 100
    , shapeContains =
          do withDS ctx ds $ Canvas.rect (-225) (-50) 450 100 ctx
             isPointInPath ctx
    }

coordinatePlaneDrawer ctx ds =
    DrawMethods
    { drawShape = drawDrawing ctx ds coordinatePlaneDrawing
    , shapeContains = fst <$> findTopShape ctx ds coordinatePlaneDrawing
    }

foreign import javascript unsafe "showCanvas()" js_showCanvas ::
               IO ()

followPath :: Canvas.Context -> [Point] -> Bool -> Bool -> IO ()
followPath ctx [] closed _ = return ()
followPath ctx [p1] closed _ = return ()
followPath ctx ((sx, sy):ps) closed False = do
    Canvas.moveTo (25 * sx) (25 * sy) ctx
    forM_ ps $ \(x, y) -> Canvas.lineTo (25 * x) (25 * y) ctx
    when closed $ Canvas.closePath ctx
followPath ctx [p1, p2] False True = followPath ctx [p1, p2] False False
followPath ctx ps False True = do
    let [(x1, y1), (x2, y2), (x3, y3)] = take 3 ps
        dprev = sqrt ((x2 - x1) ^ 2 + (y2 - y1) ^ 2)
        dnext = sqrt ((x3 - x2) ^ 2 + (y3 - y2) ^ 2)
        p = dprev / (dprev + dnext)
        cx = x2 + p * (x1 - x3) / 2
        cy = y2 + p * (y1 - y3) / 2
    Canvas.moveTo (25 * x1) (25 * y1) ctx
    Canvas.quadraticCurveTo (25 * cx) (25 * cy) (25 * x2) (25 * y2) ctx
    forM_ (zip4 ps (tail ps) (tail $ tail ps) (tail $ tail $ tail ps)) $ \((x1, y1), (x2, y2), (x3, y3), (x4, y4)) ->
        let dp = sqrt ((x2 - x1) ^ 2 + (y2 - y1) ^ 2)
            d1 = sqrt ((x3 - x2) ^ 2 + (y3 - y2) ^ 2)
            d2 = sqrt ((x4 - x3) ^ 2 + (y4 - y3) ^ 2)
            p = d1 / (d1 + d2)
            r = d1 / (dp + d1)
            cx1 = x2 + r * (x3 - x1) / 2
            cy1 = y2 + r * (y3 - y1) / 2
            cx2 = x3 + p * (x2 - x4) / 2
            cy2 = y3 + p * (y2 - y4) / 2
        in Canvas.bezierCurveTo
               (25 * cx1)
               (25 * cy1)
               (25 * cx2)
               (25 * cy2)
               (25 * x3)
               (25 * y3)
               ctx
    let [(x1, y1), (x2, y2), (x3, y3)] = reverse $ take 3 $ reverse ps
        dp = sqrt ((x2 - x1) ^ 2 + (y2 - y1) ^ 2)
        d1 = sqrt ((x3 - x2) ^ 2 + (y3 - y2) ^ 2)
        r = d1 / (dp + d1)
        cx = x2 + r * (x3 - x1) / 2
        cy = y2 + r * (y3 - y1) / 2
    Canvas.quadraticCurveTo (25 * cx) (25 * cy) (25 * x3) (25 * y3) ctx
followPath ctx ps@(_:(sx, sy):_) True True = do
    Canvas.moveTo (25 * sx) (25 * sy) ctx
    let rep = cycle ps
    forM_ (zip4 ps (tail rep) (tail $ tail rep) (tail $ tail $ tail rep)) $ \((x1, y1), (x2, y2), (x3, y3), (x4, y4)) ->
        let dp = sqrt ((x2 - x1) ^ 2 + (y2 - y1) ^ 2)
            d1 = sqrt ((x3 - x2) ^ 2 + (y3 - y2) ^ 2)
            d2 = sqrt ((x4 - x3) ^ 2 + (y4 - y3) ^ 2)
            p = d1 / (d1 + d2)
            r = d1 / (dp + d1)
            cx1 = x2 + r * (x3 - x1) / 2
            cy1 = y2 + r * (y3 - y1) / 2
            cx2 = x3 + p * (x2 - x4) / 2
            cy2 = y3 + p * (y2 - y4) / 2
        in Canvas.bezierCurveTo
               (25 * cx1)
               (25 * cy1)
               (25 * cx2)
               (25 * cy2)
               (25 * x3)
               (25 * y3)
               ctx
    Canvas.closePath ctx

drawFigure :: Canvas.Context -> DrawState -> Double -> IO () -> IO ()
drawFigure ctx ds w figure = do
    withDS ctx ds $ do
        figure
        when (w /= 0) $ do
            Canvas.lineWidth (25 * w) ctx
            applyColor ctx ds
            Canvas.stroke ctx
    when (w == 0) $ do
        Canvas.lineWidth 1 ctx
        applyColor ctx ds
        Canvas.stroke ctx

fontString :: TextStyle -> Font -> JSString
fontString style font = stylePrefix style <> "25px " <> fontName font
  where
    stylePrefix Plain = ""
    stylePrefix Bold = "bold "
    stylePrefix Italic = "italic "
    fontName SansSerif = "sans-serif"
    fontName Serif = "serif"
    fontName Monospace = "monospace"
    fontName Handwriting = "cursive"
    fontName Fancy = "fantasy"
    fontName (NamedFont txt) =
        "\"" <> textToJSString (T.filter (/= '"') txt) <> "\""

drawDrawing :: Canvas.Context -> DrawState -> Drawing -> IO ()
drawDrawing ctx ds (Shape shape) = drawShape $ shape ctx ds
drawDrawing ctx ds (Transformation f d) = drawDrawing ctx (f ds) d
drawDrawing ctx ds (Drawings drs) = mapM_ (drawDrawing ctx ds) (reverse drs)

drawFrame :: Canvas.Context -> Drawing -> IO ()
drawFrame ctx drawing = do
    Canvas.fillStyle 255 255 255 1 ctx
    Canvas.fillRect (-250) (-250) 500 500 ctx
    drawDrawing ctx initialDS drawing

setupScreenContext :: Element -> ClientRect.ClientRect -> IO Canvas.Context
setupScreenContext canvas rect = do
    cw <- ClientRect.getWidth rect
    ch <- ClientRect.getHeight rect
    ctx <- js_getCodeWorldContext (canvasFromElement canvas)
    Canvas.save ctx
    Canvas.translate (realToFrac cw / 2) (realToFrac ch / 2) ctx
    Canvas.scale (realToFrac cw / 500) (-realToFrac ch / 500) ctx
    Canvas.lineWidth 0 ctx
    Canvas.textAlign Canvas.Center ctx
    Canvas.textBaseline Canvas.Middle ctx
    return ctx

setCanvasSize :: Element -> Element -> IO ()
setCanvasSize target canvas = do
    rect <- getBoundingClientRect canvas
    cx <- ClientRect.getWidth rect
    cy <- ClientRect.getHeight rect
    setAttribute target ("width" :: JSString) (show (round cx))
    setAttribute target ("height" :: JSString) (show (round cy))

drawingOf pic = runStatic pic
--------------------------------------------------------------------------------
-- Stand-alone implementation of drawing
#else
withDS :: DrawState -> Canvas () -> Canvas ()
withDS (ta, tb, tc, td, te, tf, col) action =
    Canvas.saveRestore $ do
        Canvas.transform (ta, tb, tc, td, te, tf)
        Canvas.beginPath ()
        action

applyColor :: DrawState -> Canvas ()
applyColor ds =
    case getColorDS ds of
        Nothing -> do
            Canvas.strokeStyle "black"
            Canvas.fillStyle "black"
        Just (RGBA r g b a) -> do
            let style =
                    pack $
                    printf
                        "rgba(%.0f,%.0f,%.0f,%f)"
                        (r * 255)
                        (g * 255)
                        (b * 255)
                        a
            Canvas.strokeStyle style
            Canvas.fillStyle style

drawFigure :: DrawState -> Double -> Canvas () -> Canvas ()
drawFigure ds w figure = do
    withDS ds $ do
        figure
        when (w /= 0) $ do
            Canvas.lineWidth (25 * w)
            applyColor ds
            Canvas.stroke ()
    when (w == 0) $ do
        Canvas.lineWidth 1
        applyColor ds
        Canvas.stroke ()

followPath :: [Point] -> Bool -> Bool -> Canvas ()
followPath [] closed _ = return ()
followPath [p1] closed _ = return ()
followPath ((sx, sy):ps) closed False = do
    Canvas.moveTo (25 * sx, 25 * sy)
    forM_ ps $ \(x, y) -> Canvas.lineTo (25 * x, 25 * y)
    when closed $ Canvas.closePath ()
followPath [p1, p2] False True = followPath [p1, p2] False False
followPath ps False True = do
    let [(x1, y1), (x2, y2), (x3, y3)] = take 3 ps
        dprev = sqrt ((x2 - x1) ^ 2 + (y2 - y1) ^ 2)
        dnext = sqrt ((x3 - x2) ^ 2 + (y3 - y2) ^ 2)
        p = dprev / (dprev + dnext)
        cx = x2 + p * (x1 - x3) / 2
        cy = y2 + p * (y1 - y3) / 2
    Canvas.moveTo (25 * x1, 25 * y1)
    Canvas.quadraticCurveTo (25 * cx, 25 * cy, 25 * x2, 25 * y2)
    forM_ (zip4 ps (tail ps) (tail $ tail ps) (tail $ tail $ tail ps)) $ \((x1, y1), (x2, y2), (x3, y3), (x4, y4)) ->
        let dp = sqrt ((x2 - x1) ^ 2 + (y2 - y1) ^ 2)
            d1 = sqrt ((x3 - x2) ^ 2 + (y3 - y2) ^ 2)
            d2 = sqrt ((x4 - x3) ^ 2 + (y4 - y3) ^ 2)
            p = d1 / (d1 + d2)
            r = d1 / (dp + d1)
            cx1 = x2 + r * (x3 - x1) / 2
            cy1 = y2 + r * (y3 - y1) / 2
            cx2 = x3 + p * (x2 - x4) / 2
            cy2 = y3 + p * (y2 - y4) / 2
        in Canvas.bezierCurveTo
               (25 * cx1, 25 * cy1, 25 * cx2, 25 * cy2, 25 * x3, 25 * y3)
    let [(x1, y1), (x2, y2), (x3, y3)] = reverse $ take 3 $ reverse ps
        dp = sqrt ((x2 - x1) ^ 2 + (y2 - y1) ^ 2)
        d1 = sqrt ((x3 - x2) ^ 2 + (y3 - y2) ^ 2)
        r = d1 / (dp + d1)
        cx = x2 + r * (x3 - x1) / 2
        cy = y2 + r * (y3 - y1) / 2
    Canvas.quadraticCurveTo (25 * cx, 25 * cy, 25 * x3, 25 * y3)
followPath ps@(_:(sx, sy):_) True True = do
    Canvas.moveTo (25 * sx, 25 * sy)
    let rep = cycle ps
    forM_ (zip4 ps (tail rep) (tail $ tail rep) (tail $ tail $ tail rep)) $ \((x1, y1), (x2, y2), (x3, y3), (x4, y4)) ->
        let dp = sqrt ((x2 - x1) ^ 2 + (y2 - y1) ^ 2)
            d1 = sqrt ((x3 - x2) ^ 2 + (y3 - y2) ^ 2)
            d2 = sqrt ((x4 - x3) ^ 2 + (y4 - y3) ^ 2)
            p = d1 / (d1 + d2)
            r = d1 / (dp + d1)
            cx1 = x2 + r * (x3 - x1) / 2
            cy1 = y2 + r * (y3 - y1) / 2
            cx2 = x3 + p * (x2 - x4) / 2
            cy2 = y3 + p * (y2 - y4) / 2
        in Canvas.bezierCurveTo
               (25 * cx1, 25 * cy1, 25 * cx2, 25 * cy2, 25 * x3, 25 * y3)
    Canvas.closePath ()

fontString :: TextStyle -> Font -> Text
fontString style font = stylePrefix style <> "25px " <> fontName font
  where
    stylePrefix Plain = ""
    stylePrefix Bold = "bold "
    stylePrefix Italic = "italic "
    fontName SansSerif = "sans-serif"
    fontName Serif = "serif"
    fontName Monospace = "monospace"
    fontName Handwriting = "cursive"
    fontName Fancy = "fantasy"
    fontName (NamedFont txt) = "\"" <> T.filter (/= '"') txt <> "\""

type Drawer = DrawState -> Canvas ()

polygonDrawer ps smooth ds = do
    withDS ds $ followPath ps True smooth
    applyColor ds
    Canvas.fill ()

pathDrawer ps w closed smooth ds = drawFigure ds w $ followPath ps closed smooth

sectorDrawer b e r ds =
    withDS ds $ do
        Canvas.arc (0, 0, 25 * abs r, b, e, b > e)
        Canvas.lineTo (0, 0)
        applyColor ds
        Canvas.fill ()

arcDrawer b e r w ds =
    drawFigure ds w $ Canvas.arc (0, 0, 25 * abs r, b, e, b > e)

textDrawer sty fnt txt ds =
    withDS ds $ do
        Canvas.scale (1, -1)
        applyColor ds
        Canvas.font (fontString sty fnt)
        Canvas.fillText (txt, 0, 0)

logoDrawer ds = return ()

coordinatePlaneDrawer ds = drawDrawing ds coordinatePlaneDrawing

drawDrawing :: DrawState -> Drawing -> Canvas ()
drawDrawing ds (Shape drawer) = drawer ds
drawDrawing ds (Transformation f d) = drawDrawing (f ds) d
drawDrawing ds (Drawings drs) = mapM_ (drawDrawing ds) (reverse drs)

setupScreenContext :: (Int, Int) -> Canvas ()
setupScreenContext (cw, ch)
    -- blank before transformation (canvas might be non-sqare)
 = do
    Canvas.fillStyle "white"
    Canvas.fillRect (0, 0, fromIntegral cw, fromIntegral ch)
    Canvas.translate (realToFrac cw / 2, realToFrac ch / 2)
    let s = min (realToFrac cw / 500) (realToFrac ch / 500)
    Canvas.scale (s, -s)
    Canvas.lineWidth 0
    Canvas.textAlign Canvas.CenterAnchor
    Canvas.textBaseline Canvas.MiddleBaseline

type Port = Int

readPortFromEnv :: String -> Port -> IO Port
readPortFromEnv envName defaultPort = do
    ms <- lookupEnv envName
    return (fromMaybe defaultPort (ms >>= readMaybe))

runBlankCanvas :: (Canvas.DeviceContext -> IO ()) -> IO ()
runBlankCanvas act = do
    port <- readPortFromEnv "CODEWORLD_API_PORT" 3000
    let options =
            (fromIntegral port)
            { Canvas.events =
                  ["mousedown", "mouseup", "mousemove", "keydown", "keyup"]
            }
    putStrLn $ printf "Open me on http://127.0.0.1:%d/" (Canvas.port options)
    Canvas.blankCanvas options $ \context -> do
        putStrLn "Program is starting..."
        act context

display :: Drawing -> IO ()
display drawing =
    runBlankCanvas $ \context ->
        Canvas.send context $
        Canvas.saveRestore $ do
            let rect = (Canvas.width context, Canvas.height context)
            setupScreenContext rect
            drawDrawing initialDS drawing

drawingOf pic = display (pictureToDrawing pic)
#endif
--------------------------------------------------------------------------------
-- Common event handling and core interaction code
keyCodeToText :: Word -> Text
keyCodeToText n =
    case n of
        _
            | n >= 47 && n <= 90 -> fromAscii n
        _
            | n >= 96 && n <= 105 -> fromNum (n - 96)
        _
            | n >= 112 && n <= 135 -> "F" <> fromNum (n - 111)
        3 -> "Cancel"
        6 -> "Help"
        8 -> "Backspace"
        9 -> "Tab"
        12 -> "5"
        13 -> "Enter"
        16 -> "Shift"
        17 -> "Ctrl"
        18 -> "Alt"
        19 -> "Break"
        20 -> "CapsLock"
        27 -> "Esc"
        32 -> " "
        33 -> "PageUp"
        34 -> "PageDown"
        35 -> "End"
        36 -> "Home"
        37 -> "Left"
        38 -> "Up"
        39 -> "Right"
        40 -> "Down"
        42 -> "*"
        43 -> "+"
        44 -> "PrintScreen"
        45 -> "Insert"
        46 -> "Delete"
        47 -> "Help"
        91 -> "OS"
        92 -> "OS"
        93 -> "ContextMenu"
        106 -> "*"
        107 -> "+"
        108 -> ","
        109 -> "-"
        110 -> "."
        111 -> "/"
        144 -> "NumLock"
        145 -> "ScrollLock"
        173 -> "-"
        186 -> ";"
        187 -> "="
        188 -> ","
        189 -> "-"
        190 -> "."
        191 -> "/"
        192 -> "`"
        193 -> "IntlRo"
        194 -> ","
        219 -> "["
        220 -> "\\"
        221 -> "]"
        222 -> "'"
        225 -> "AltGraph"
        255 -> "IntlYen"
        _ -> "Unknown:" <> fromNum n
  where
    fromAscii n = singleton (chr (fromIntegral n))
    fromNum n = pack (show (fromIntegral n))

isUniversallyConstant :: (a -> s -> s) -> s -> IO Bool
isUniversallyConstant f old =
    falseOr $ do
        oldName <- makeStableName old
        genName <- makeStableName $! f undefined old
        return (genName == oldName)
  where
    falseOr x = x `catch` \(e :: SomeException) -> return False

applyIfModifying :: (s -> IO s) -> s -> IO (Maybe s)
applyIfModifying f s0 = do
    oldName <- makeStableName $! s0
    s1 <- f s0
    newName <- makeStableName $! s1
    if newName /= oldName
        then return (Just s1)
        else return Nothing

modifyMVarIfNeeded :: MVar s -> (s -> IO s) -> IO Bool
modifyMVarIfNeeded var f =
    modifyMVar var $ \s0 -> do
        ms1 <- applyIfModifying f s0
        case ms1 of
            Nothing -> return (s0, False)
            Just s1 -> return (s1, True)

data GameToken
    = FullToken { tokenDeployHash :: Text
                , tokenNumPlayers :: Int
                , tokenInitial :: StaticKey
                , tokenStep :: StaticKey
                , tokenEvent :: StaticKey
                , tokenDraw :: StaticKey }
    | PartialToken { tokenDeployHash :: Text }
    | NoToken
    deriving (Generic)

deriving instance Generic Fingerprint

instance Serialize Fingerprint

instance Serialize GameToken
--------------------------------------------------------------------------------
-- GHCJS event handling and core interaction code
#ifdef ghcjs_HOST_OS
getMousePos :: IsMouseEvent e => Element -> EventM w e Point
getMousePos canvas = do
    (ix, iy) <- mouseClientXY
    liftIO $ do
        rect <- getBoundingClientRect canvas
        cx <- ClientRect.getLeft rect
        cy <- ClientRect.getTop rect
        cw <- ClientRect.getWidth rect
        ch <- ClientRect.getHeight rect
        return
            ( 20 * fromIntegral (ix - round cx) / realToFrac cw - 10
            , 20 * fromIntegral (round cy - iy) / realToFrac cw + 10)

fromButtonNum :: Word -> Maybe MouseButton
fromButtonNum 0 = Just LeftButton
fromButtonNum 1 = Just MiddleButton
fromButtonNum 2 = Just RightButton
fromButtonNum _ = Nothing

onEvents :: Element -> (Event -> IO ()) -> IO ()
onEvents canvas handler = do
    Just window <- currentWindow
    on window keyDown $ do
        code <- uiKeyCode
        let keyName = keyCodeToText code
        when (keyName /= "") $ do
            liftIO $ handler (KeyPress keyName)
            preventDefault
            stopPropagation
    on window keyUp $ do
        code <- uiKeyCode
        let keyName = keyCodeToText code
        when (keyName /= "") $ do
            liftIO $ handler (KeyRelease keyName)
            preventDefault
            stopPropagation
    on window mouseDown $ do
        button <- mouseButton
        case fromButtonNum button of
            Nothing -> return ()
            Just btn -> do
                pos <- getMousePos canvas
                liftIO $ handler (MousePress btn pos)
    on window mouseUp $ do
        button <- mouseButton
        case fromButtonNum button of
            Nothing -> return ()
            Just btn -> do
                pos <- getMousePos canvas
                liftIO $ handler (MouseRelease btn pos)
    on window mouseMove $ do
        pos <- getMousePos canvas
        liftIO $ handler (MouseMovement pos)
    return ()

encodeEvent :: (Timestamp, Maybe Event) -> String
encodeEvent = show

decodeEvent :: String -> Maybe (Timestamp, Maybe Event)
decodeEvent = readMaybe

data GameState s
    = Main (UIState SMain)
    | Connecting WS.WebSocket
                 (UIState SConnect)
    | Waiting WS.WebSocket
              GameId
              PlayerId
              (UIState SWait)
    | Running WS.WebSocket
              GameId
              Timestamp
              PlayerId
              (Future s)

isRunning :: GameState s -> Bool
isRunning Running {} = True
isRunning _ = False

gameTime :: GameState s -> Timestamp -> Double
gameTime (Running _ _ tstart _ _) t = t - tstart
gameTime _ _ = 0

-- It's worth trying to keep the canonical animation rate exactly representable
-- as a float, to minimize the chance of divergence due to rounding error.
gameRate :: Double
gameRate = 1 / 16

gameStep :: (Double -> s -> s) -> Double -> GameState s -> GameState s
gameStep _ t (Main s) = Main (CUI.step t s)
gameStep _ t (Connecting ws s) = Connecting ws (CUI.step t s)
gameStep _ t (Waiting ws gid pid s) = Waiting ws gid pid (CUI.step t s)
gameStep step t (Running ws gid tstart pid s) =
    Running ws gid tstart pid (currentTimePasses step gameRate (t - tstart) s)

gameDraw ::
       (Double -> s -> s)
    -> (PlayerId -> s -> Picture)
    -> GameState s
    -> Timestamp
    -> Picture
gameDraw _ _ (Main s) _ = CUI.picture s
gameDraw _ _ (Connecting _ s) _ = CUI.picture s
gameDraw _ _ (Waiting _ _ _ s) _ = CUI.picture s
gameDraw step draw (Running _ _ tstart pid s) t =
    draw pid (currentState step gameRate (t - tstart) s)

handleServerMessage ::
       Int
    -> (StdGen -> s)
    -> (Double -> s -> s)
    -> (PlayerId -> Event -> s -> s)
    -> MVar (GameState s)
    -> ServerMessage
    -> IO ()
handleServerMessage numPlayers initial stepHandler eventHandler gsm sm = do
    modifyMVar_ gsm $ \gs -> do
        t <- getTime
        case (sm, gs) of
            (GameAborted, _) -> return initialGameState
            (JoinedAs pid gid, Connecting ws s) ->
                return (Waiting ws gid pid (CUI.startWaiting gid s))
            (PlayersWaiting m n, Waiting ws gid pid s) ->
                return (Waiting ws gid pid (CUI.updatePlayers n m s))
            (Started, Waiting ws gid pid _) ->
                return
                    (Running
                         ws
                         gid
                         t
                         pid
                         (initFuture (initial (mkStdGen (hash gid))) numPlayers))
            (OutEvent pid eo, Running ws gid tstart mypid s) ->
                case decodeEvent eo of
                    Just (t', event) ->
                        let ours = pid == mypid
                            func = eventHandler pid <$> event -- might be a ping (Nothing)
                            result
                                | ours = s -- we already took care of our events
                                | otherwise =
                                    addEvent
                                        stepHandler
                                        gameRate
                                        mypid
                                        t'
                                        func
                                        s
                        in return (Running ws gid tstart mypid result)
                    Nothing -> return (Running ws gid tstart mypid s)
            _ -> return gs
    return ()

gameHandle ::
       Int
    -> (StdGen -> s)
    -> (Double -> s -> s)
    -> (PlayerId -> Event -> s -> s)
    -> GameToken
    -> MVar (GameState s)
    -> Event
    -> IO ()
gameHandle numPlayers initial stepHandler eventHandler token gsm event = do
    gs <- takeMVar gsm
    case gs of
        Main s ->
            case CUI.event event s of
                ContinueMain s' -> do
                    putMVar gsm (Main s')
                Create s' -> do
                    ws <-
                        connectToGameServer
                            (handleServerMessage
                                 numPlayers
                                 initial
                                 stepHandler
                                 eventHandler
                                 gsm)
                    sendClientMessage ws (NewGame numPlayers (encode token))
                    putMVar gsm (Connecting ws s')
                Join gid s' -> do
                    ws <-
                        connectToGameServer
                            (handleServerMessage
                                 numPlayers
                                 initial
                                 stepHandler
                                 eventHandler
                                 gsm)
                    sendClientMessage ws (JoinGame gid (encode token))
                    putMVar gsm (Connecting ws s')
        Connecting ws s ->
            case CUI.event event s of
                ContinueConnect s' -> do
                    putMVar gsm (Connecting ws s')
                CancelConnect s' -> do
                    WS.close Nothing Nothing ws
                    putMVar gsm (Main s')
        Waiting ws gid pid s ->
            case CUI.event event s of
                ContinueWait s' -> do
                    putMVar gsm (Waiting ws gid pid s')
                CancelWait s' -> do
                    WS.close Nothing Nothing ws
                    putMVar gsm (Main s')
        Running ws gid tstart pid f -> do
            t <- getTime
            let gameState0 = currentState stepHandler gameRate (t - tstart) f
            let eventFun = eventHandler pid event
            ms1 <- (return . eventFun) `applyIfModifying` gameState0
            case ms1 of
                Nothing -> do
                    putMVar gsm gs
                Just s1 -> do
                    sendClientMessage
                        ws
                        (InEvent (encodeEvent (gameTime gs t, Just event)))
                    let f1 =
                            addEvent
                                stepHandler
                                gameRate
                                pid
                                (t - tstart)
                                (Just eventFun)
                                f
                    putMVar gsm (Running ws gid tstart pid f1)

getWebSocketURL :: IO JSString
getWebSocketURL = do
    loc <- Loc.getWindowLocation
    proto <- Loc.getProtocol loc
    hostname <- Loc.getHostname loc
    let url =
            case proto of
                "http:" -> "ws://" <> hostname <> ":9160/gameserver"
                "https:" -> "wss://" <> hostname <> "/gameserver"
                _ -> error "Unrecognized protocol"
    return url

connectToGameServer :: (ServerMessage -> IO ()) -> IO WS.WebSocket
connectToGameServer handleServerMessage = do
    let handleWSRequest m = do
            maybeSM <- decodeServerMessage m
            case maybeSM of
                Nothing -> return ()
                Just sm -> handleServerMessage sm
    wsURL <- getWebSocketURL
    let req =
            WS.WebSocketRequest
            { url = wsURL
            , protocols = []
            , onClose = Just $ \_ -> handleServerMessage GameAborted
            , onMessage = Just handleWSRequest
            }
    WS.connect req
  where
    decodeServerMessage :: WS.MessageEvent -> IO (Maybe ServerMessage)
    decodeServerMessage m =
        case WS.getData m of
            WS.StringData str -> do
                return $ readMaybe (Data.JSString.unpack str)
            _ -> return Nothing
    encodeClientMessage :: ClientMessage -> JSString
    encodeClientMessage m = Data.JSString.pack (show m)

sendClientMessage :: WS.WebSocket -> ClientMessage -> IO ()
sendClientMessage ws msg = WS.send (encodeClientMessage msg) ws
  where
    encodeClientMessage :: ClientMessage -> JSString
    encodeClientMessage m = Data.JSString.pack (show m)

initialGameState :: GameState s
initialGameState = Main CUI.initial

foreign import javascript
               "/[&?]dhash=(.{22})/.exec(window.location.search)[1]" js_deployHash
               :: IO JSVal

getDeployHash :: IO Text
getDeployHash = pFromJSVal <$> js_deployHash

runGame ::
       GameToken
    -> Int
    -> (StdGen -> s)
    -> (Double -> s -> s)
    -> (Int -> Event -> s -> s)
    -> (Int -> s -> Picture)
    -> IO ()
runGame token numPlayers initial stepHandler eventHandler drawHandler = do
    js_showCanvas
    Just window <- currentWindow
    Just doc <- currentDocument
    Just canvas <- getElementById doc ("screen" :: JSString)
    offscreenCanvas <- Canvas.create 500 500
    setCanvasSize canvas canvas
    setCanvasSize (elementFromCanvas offscreenCanvas) canvas
    on window resize $ do
        liftIO $ setCanvasSize canvas canvas
        liftIO $ setCanvasSize (elementFromCanvas offscreenCanvas) canvas
    currentGameState <- newMVar initialGameState
    onEvents canvas $
        gameHandle
            numPlayers
            initial
            stepHandler
            eventHandler
            token
            currentGameState
    screen <- js_getCodeWorldContext (canvasFromElement canvas)
    let go t0 lastFrame = do
            gs <- readMVar currentGameState
            let pic = gameDraw stepHandler drawHandler gs t0
            picFrame <- makeStableName $! pic
            when (picFrame /= lastFrame) $ do
                rect <- getBoundingClientRect canvas
                buffer <-
                    setupScreenContext (elementFromCanvas offscreenCanvas) rect
                drawFrame buffer (pictureToDrawing pic)
                Canvas.restore buffer
                rect <- getBoundingClientRect canvas
                cw <- ClientRect.getWidth rect
                ch <- ClientRect.getHeight rect
                js_canvasDrawImage
                    screen
                    (elementFromCanvas offscreenCanvas)
                    0
                    0
                    (round cw)
                    (round ch)
            t1 <- nextFrame
            modifyMVar_ currentGameState $ return . gameStep stepHandler t1
            go t1 picFrame
    t0 <- getTime
    nullFrame <- makeStableName undefined
    initialStateName <- makeStableName $! initialGameState
    go t0 nullFrame

run :: s
    -> (Double -> s -> s)
    -> (e -> s -> s)
    -> (s -> Drawing)
    -> IO (e -> IO (), IO s)
run initial stepHandler eventHandler drawHandler = do
    js_showCanvas
    Just window <- currentWindow
    Just doc <- currentDocument
    Just canvas <- getElementById doc ("screen" :: JSString)
    offscreenCanvas <- Canvas.create 500 500
    setCanvasSize canvas canvas
    setCanvasSize (elementFromCanvas offscreenCanvas) canvas
    on window resize $ do
        liftIO $ setCanvasSize canvas canvas
        liftIO $ setCanvasSize (elementFromCanvas offscreenCanvas) canvas
    currentState <- newMVar initial
    eventHappened <- newMVar ()
    let sendEvent event = do
            changed <-
                modifyMVarIfNeeded currentState (return . eventHandler event)
            when changed $ void $ tryPutMVar eventHappened ()
        getState = readMVar currentState
    screen <- js_getCodeWorldContext (canvasFromElement canvas)
    let go t0 lastFrame lastStateName needsTime = do
            pic <- drawHandler <$> readMVar currentState
            picFrame <- makeStableName $! pic
            when (picFrame /= lastFrame) $ do
                rect <- getBoundingClientRect canvas
                buffer <-
                    setupScreenContext (elementFromCanvas offscreenCanvas) rect
                drawFrame buffer pic
                Canvas.restore buffer
                rect <- getBoundingClientRect canvas
                cw <- ClientRect.getWidth rect
                ch <- ClientRect.getHeight rect
                js_canvasDrawImage
                    screen
                    (elementFromCanvas offscreenCanvas)
                    0
                    0
                    (round cw)
                    (round ch)
            t1 <-
                if | needsTime ->
                       do t1 <- nextFrame
                          let dt = min (t1 - t0) 0.25
                          modifyMVar_ currentState (return . stepHandler dt)
                          return t1
                   | otherwise ->
                       do takeMVar eventHappened
                          getTime
            nextState <- readMVar currentState
            nextStateName <- makeStableName $! nextState
            nextNeedsTime <-
                if | nextStateName /= lastStateName -> return True
                   | not needsTime -> return False
                   | otherwise ->
                       not <$> isUniversallyConstant stepHandler nextState
            go t1 picFrame nextStateName nextNeedsTime
    t0 <- getTime
    nullFrame <- makeStableName undefined
    initialStateName <- makeStableName $! initial
    forkIO $ go t0 nullFrame initialStateName True
    return (sendEvent, getState)

data DebugState = DebugState
    { debugStateActive :: Bool
    , shapeHighlighted :: Maybe NodeId
    , shapeSelected :: Maybe NodeId
    }

data DebugEvent
    = DebugStart
    | DebugStop
    | HighlightEvent (Maybe NodeId)
    | SelectEvent (Maybe NodeId)

debugStateInit :: DebugState
debugStateInit = DebugState False Nothing Nothing

updateDebugState :: DebugEvent -> DebugState -> DebugState
updateDebugState DebugStart prev = DebugState True Nothing Nothing
updateDebugState DebugStop prev = DebugState False Nothing Nothing
updateDebugState (HighlightEvent n) prev =
    case debugStateActive prev of
        True -> prev {shapeHighlighted = n}
        False -> DebugState False Nothing Nothing
updateDebugState (SelectEvent n) prev =
    case debugStateActive prev of
        True -> prev {shapeSelected = n}
        False -> DebugState False Nothing Nothing

drawDebugState :: DebugState -> Drawing -> Drawing
drawDebugState state drawing =
    case debugStateActive state of
        True ->
            highlightSelectShape
                (shapeHighlighted state)
                (shapeSelected state)
                drawing
        False -> drawing

runStatic :: Picture -> IO ()
runStatic pic = do
    js_showCanvas
    Just window <- currentWindow
    Just doc <- currentDocument
    Just canvas <- getElementById doc ("screen" :: JSString)
    offscreenCanvas <- Canvas.create 500 500
    setCanvasSize canvas canvas
    setCanvasSize (elementFromCanvas offscreenCanvas) canvas
    screen <- js_getCodeWorldContext (canvasFromElement canvas)
    debugState <- newMVar debugStateInit
    let draw =
            flip drawDebugState (pictureToDrawing pic) <$> readMVar debugState
        drawToScreen = withoutPreemption $ do
            drawing <- draw
            rect <- getBoundingClientRect canvas
            buffer <-
                setupScreenContext (elementFromCanvas offscreenCanvas) rect
            drawFrame buffer drawing
            Canvas.restore buffer
            rect <- getBoundingClientRect canvas
            cw <- ClientRect.getWidth rect
            ch <- ClientRect.getHeight rect
            js_canvasDrawImage
                screen
                (elementFromCanvas offscreenCanvas)
                0
                0
                (round cw)
                (round ch)
        sendEvent evt = do
            takeMVar debugState >>= putMVar debugState . updateDebugState evt
            drawToScreen
        handlePause True = sendEvent DebugStart
        handlePause False = sendEvent DebugStop
        handleHighlight True node = sendEvent $ HighlightEvent node
        handleHighlight False node = sendEvent $ SelectEvent node
    on window resize $
        liftIO $ do
            setCanvasSize canvas canvas
            setCanvasSize (elementFromCanvas offscreenCanvas) canvas
            drawToScreen
    inspect (return pic) handlePause handleHighlight
    drawToScreen

-- Wraps the event and state from run so they can be paused by pressing the Inspect
-- button.
runInspect ::
       s -> (Double -> s -> s) -> (Event -> s -> s) -> (s -> Picture) -> IO ()
runInspect initial stepHandler eventHandler drawHandler = do
    Just window <- currentWindow
    Just doc <- currentDocument
    Just canvas <- getElementById doc ("screen" :: JSString)
    let initialWrapper = (debugStateInit, initial)
        stepHandlerWrapper dt (debugState, state) =
            case debugStateActive debugState of
                True -> (debugState, state)
                False -> (debugState, stepHandler dt state)
        eventHandlerWrapper evt (debugState, state) =
            case evt of
                Left debugEvent ->
                    (updateDebugState debugEvent debugState, state)
                Right normalEvent ->
                    (debugState, eventHandler normalEvent state)
        drawHandlerWrapper (debugState, state) =
            drawDebugState debugState (pictureToDrawing $ drawHandler state)
        drawPicHandler (debugState, state) = drawHandler state
    (sendEvent, getState) <-
        run
            initialWrapper
            stepHandlerWrapper
            eventHandlerWrapper
            drawHandlerWrapper
    let pauseEvent True = sendEvent $ Left DebugStart
        pauseEvent False = sendEvent $ Left DebugStop
        highlightSelectEvent True n = sendEvent $ Left (HighlightEvent n)
        highlightSelectEvent False n = sendEvent $ Left (SelectEvent n)
    onEvents canvas (sendEvent . Right)
    inspect (drawPicHandler <$> getState) pauseEvent highlightSelectEvent

runPauseable ::
       Wrapped s
    -> (Double -> s -> s)
    -> (Wrapped s -> [Control s])
    -> (s -> Picture)
    -> IO ()
runPauseable initial stepHandler controls drawHandler = do
    Just window <- currentWindow
    Just doc <- currentDocument
    Just canvas <- getElementById doc ("screen" :: JSString)
    let initialWrapper = (debugStateInit, initial)
        stepHandlerWrapper dt (debugState, wrappedState) =
            case debugStateActive debugState of
                True -> (debugState, wrappedState)
                False -> (debugState, wrappedStep stepHandler dt wrappedState)
        eventHandlerWrapper evt (debugState, wrappedState) =
            case evt of
                Left debugEvent ->
                    (updateDebugState debugEvent debugState, wrappedState)
                Right normalEvent ->
                    ( debugState
                    , wrappedEvent controls stepHandler normalEvent wrappedState)
        drawHandlerWrapper (debugState, wrappedState) =
            case debugStateActive debugState of
                True -> drawDebugState debugState plainDrawing
                False ->
                    pictureToDrawing $
                    wrappedDraw controls drawHandler wrappedState
          where
            plainDrawing = pictureToDrawing $ drawHandler (state wrappedState)
        drawPicHandler (debugState, wrappedState) =
            drawHandler $ state wrappedState
    (sendEvent, getState) <-
        run
            initialWrapper
            stepHandlerWrapper
            eventHandlerWrapper
            drawHandlerWrapper
    let pauseEvent True = sendEvent $ Left DebugStart
        pauseEvent False = sendEvent $ Left DebugStop
        highlightSelectEvent True n = sendEvent $ Left (HighlightEvent n)
        highlightSelectEvent False n = sendEvent $ Left (SelectEvent n)
    onEvents canvas (sendEvent . Right)
    inspect (drawPicHandler <$> getState) pauseEvent highlightSelectEvent

-- Given a drawing, highlight the first node and select second node. Both recolor
-- the nodes, but highlight also brings the node to the top.
highlightSelectShape :: Maybe NodeId -> Maybe NodeId -> Drawing -> Drawing
highlightSelectShape h s drawing
    | isNothing s =
        fromMaybe drawing $ do
            h' <- h
            hp <- piece h'
            return $ hp <> drawing
    | isNothing h =
        fromMaybe drawing $ do
            s' <- s
            sp <- piece s'
            replaceDrawNode s' sp drawing
    | otherwise =
        fromMaybe drawing $ do
            h' <- h
            s' <- s
            hp <- piece h'
            sp <- piece s'
            replaced <- replaceDrawNode s' sp drawing
            return $ hp <> replaced
  where
    piece n =
        (\(node, ds) -> highlightDrawing ds node) <$> getDrawNode n drawing

highlightDrawing :: DrawState -> Drawing -> Drawing
highlightDrawing (a, b, c, d, e, f, _) drawing =
    Transformation (\_ -> (a, b, c, d, e, f, Just col')) drawing
  where
    col' = RGBA 0 0 0 0.25

getDrawNode :: NodeId -> Drawing -> Maybe (Drawing, DrawState)
getDrawNode n _
    | n < 0 = Nothing
getDrawNode n drawing = either Just (const Nothing) $ go initialDS n drawing
  where
    go ds 0 d = Left (d, ds)
    go ds n (Shape _) = Right (n - 1)
    go ds n (Transformation f dr) = go (f ds) (n - 1) dr
    go ds n (Drawings []) = Right (n - 1)
    go ds n (Drawings (dr:drs)) =
        case go ds (n - 1) dr of
            Left d -> Left d
            Right n -> go ds (n + 1) $ Drawings drs

replaceDrawNode :: NodeId -> Drawing -> Drawing -> Maybe Drawing
replaceDrawNode n _ _
    | n < 0 = Nothing
replaceDrawNode n with drawing = either Just (const Nothing) $ go n drawing
  where
    go :: Int -> Drawing -> Either Drawing Int
    go 0 _ = Left with
    go n (Shape _) = Right (n - 1)
    go n (Transformation f d) = mapLeft (Transformation f) $ go (n - 1) d
    go n (Drawings []) = Right (n - 1)
    go n (Drawings (dr:drs)) =
        case go (n - 1) dr of
            Left d -> Left $ Drawings (d : drs)
            Right m ->
                mapLeft (\(Drawings qs) -> Drawings (dr : qs)) $
                go (m + 1) $ Drawings drs
    mapLeft :: (a -> b) -> Either a c -> Either b c
    mapLeft f = either (Left . f) Right
--------------------------------------------------------------------------------
-- Stand-Alone event handling and core interaction code
#else
fromButtonNum :: Int -> Maybe MouseButton
fromButtonNum 1 = Just LeftButton
fromButtonNum 2 = Just MiddleButton
fromButtonNum 3 = Just RightButton
fromButtonNum _ = Nothing

getMousePos :: (Int, Int) -> (Double, Double) -> (Double, Double)
getMousePos (w, h) (x, y) =
    ((x - fromIntegral w / 2) / s, -(y - fromIntegral h / 2) / s)
  where
    s = min (realToFrac w / 20) (realToFrac h / 20)

toEvent :: (Int, Int) -> Canvas.Event -> Maybe Event
toEvent rect Canvas.Event {..}
    | eType == "keydown"
    , Just code <- eWhich = Just $ KeyPress (keyCodeToText (fromIntegral code))
    | eType == "keyup"
    , Just code <- eWhich =
        Just $ KeyRelease (keyCodeToText (fromIntegral code))
    | eType == "mousedown"
    , Just button <- eWhich >>= fromButtonNum
    , Just pos <- getMousePos rect <$> ePageXY = Just $ MousePress button pos
    | eType == "mouseup"
    , Just button <- eWhich >>= fromButtonNum
    , Just pos <- getMousePos rect <$> ePageXY = Just $ MouseRelease button pos
    | eType == "mousemove"
    , Just pos <- getMousePos rect <$> ePageXY = Just $ MouseMovement pos
    | otherwise = Nothing

onEvents :: Canvas.DeviceContext -> (Int, Int) -> (Event -> IO ()) -> IO ()
onEvents context rect handler =
    void $
    forkIO $
    forever $ do
        maybeEvent <- toEvent rect <$> Canvas.wait context
        forM_ maybeEvent handler

run :: s -> (Double -> s -> s) -> (Event -> s -> s) -> (s -> Picture) -> IO ()
run initial stepHandler eventHandler drawHandler =
    runBlankCanvas $ \context -> do
        let rect = (Canvas.width context, Canvas.height context)
        offscreenCanvas <- Canvas.send context $ Canvas.newCanvas rect
        currentState <- newMVar initial
        eventHappened <- newMVar ()
        onEvents context rect $ \event -> do
            modifyMVar_ currentState (return . eventHandler event)
            tryPutMVar eventHappened ()
            return ()
        let go t0 lastFrame lastStateName needsTime = do
                pic <- drawHandler <$> readMVar currentState
                picFrame <- makeStableName $! pic
                when (picFrame /= lastFrame) $
                    Canvas.send context $ do
                        Canvas.with offscreenCanvas $
                            Canvas.saveRestore $ do
                                setupScreenContext rect
                                drawDrawing initialDS (pictureToDrawing pic)
                        Canvas.drawImageAt (offscreenCanvas, 0, 0)
                t1 <-
                    if | needsTime ->
                           do tn <- getCurrentTime
                              threadDelay $
                                  max
                                      0
                                      (50000 -
                                       round ((tn `diffUTCTime` t0) * 1000000))
                              t1 <- getCurrentTime
                              let dt = realToFrac (t1 `diffUTCTime` t0)
                              modifyMVar_ currentState (return . stepHandler dt)
                              return t1
                       | otherwise ->
                           do takeMVar eventHappened
                              getCurrentTime
                nextState <- readMVar currentState
                nextStateName <- makeStableName $! nextState
                nextNeedsTime <-
                    if nextStateName == lastStateName
                        then not <$> isUniversallyConstant stepHandler nextState
                        else return True
                go t1 picFrame nextStateName nextNeedsTime
        t0 <- getCurrentTime
        nullFrame <- makeStableName undefined
        initialStateName <- makeStableName $! initial
        go t0 nullFrame initialStateName True

runInspect ::
       s -> (Double -> s -> s) -> (Event -> s -> s) -> (s -> Picture) -> IO ()
runInspect = run

runPauseable ::
       Wrapped s
    -> (Double -> s -> s)
    -> (Wrapped s -> [Control s])
    -> (s -> Picture)
    -> IO ()
runPauseable initial stepHandler controls drawHandler =
    run initial
        (wrappedStep stepHandler)
        (wrappedEvent controls stepHandler)
        (wrappedDraw controls drawHandler)

getDeployHash :: IO Text
getDeployHash = error "game API unimplemented in stand-alone interface mode"

runGame ::
       GameToken
    -> Int
    -> (StdGen -> s)
    -> (Double -> s -> s)
    -> (Int -> Event -> s -> s)
    -> (Int -> s -> Picture)
    -> IO ()
runGame = error "game API unimplemented in stand-alone interface mode"
#endif
--------------------------------------------------------------------------------
-- Common code for game interface
unsafeCollaborationOf numPlayers initial step event draw = do
    dhash <- getDeployHash
    let token = PartialToken dhash
    runGame token numPlayers initial step event draw
  where
    token = NoToken

collaborationOf numPlayers initial step event draw = do
    dhash <- getDeployHash
    let token =
            FullToken
            { tokenDeployHash = dhash
            , tokenNumPlayers = numPlayers
            , tokenInitial = staticKey initial
            , tokenStep = staticKey step
            , tokenEvent = staticKey event
            , tokenDraw = staticKey draw
            }
    runGame
        token
        numPlayers
        (deRefStaticPtr initial)
        (deRefStaticPtr step)
        (deRefStaticPtr event)
        (deRefStaticPtr draw)

--------------------------------------------------------------------------------
-- Common code for interaction, animation and simulation interfaces
interactionOf initial step event draw = runInspect initial step event draw

data Wrapped a = Wrapped
    { state :: a
    , paused :: Bool
    , mouseMovedTime :: Double
    } deriving (Show)

data Control :: * -> * where
    PlayButton :: Control a
    PauseButton :: Control a
    StepButton :: Control a
    RestartButton :: Control Double
    BackButton :: Control Double
    TimeLabel :: Control Double

wrappedStep :: (Double -> a -> a) -> Double -> Wrapped a -> Wrapped a
wrappedStep f dt w =
    w
    { state =
          if paused w
              then state w
              else f dt (state w)
    , mouseMovedTime = mouseMovedTime w + dt
    }

wrappedEvent ::
       (Wrapped a -> [Control a])
    -> (Double -> a -> a)
    -> Event
    -> Wrapped a
    -> Wrapped a
wrappedEvent _ _ (MouseMovement _) w = w {mouseMovedTime = 0}
wrappedEvent ctrls f (MousePress LeftButton p) w =
    (foldr (handleControl f p) w (ctrls w)) {mouseMovedTime = 0}
wrappedEvent _ _ _ w = w

handleControl ::
       (Double -> a -> a) -> Point -> Control a -> Wrapped a -> Wrapped a
handleControl _ (x, y) RestartButton w
    | -9.4 < x && x < -8.6 && -9.4 < y && y < -8.6 = w {state = 0}
handleControl _ (x, y) PlayButton w
    | -8.4 < x && x < -7.6 && -9.4 < y && y < -8.6 = w {paused = False}
handleControl _ (x, y) PauseButton w
    | -8.4 < x && x < -7.6 && -9.4 < y && y < -8.6 = w {paused = True}
handleControl _ (x, y) BackButton w
    | -7.4 < x && x < -6.6 && -9.4 < y && y < -8.6 =
        w {state = max 0 (state w - 0.1)}
handleControl f (x, y) StepButton w
    | -6.4 < x && x < -5.6 && -9.4 < y && y < -8.6 = w {state = f 0.1 (state w)}
handleControl _ _ _ w = w

wrappedDraw ::
       (Wrapped a -> [Control a]) -> (a -> Picture) -> Wrapped a -> Picture
wrappedDraw ctrls f w = drawControlPanel ctrls w <> f (state w)

drawControlPanel :: (Wrapped a -> [Control a]) -> Wrapped a -> Picture
drawControlPanel ctrls w
    | alpha > 0 = pictures [drawControl w alpha c | c <- ctrls w]
    | otherwise = blank
  where
    alpha
        | mouseMovedTime w < 4.5 = 1
        | mouseMovedTime w < 5.0 = 10 - 2 * mouseMovedTime w
        | otherwise = 0

drawControl :: Wrapped a -> Double -> Control a -> Picture
drawControl _ alpha RestartButton = translated (-9) (-9) p
  where
    p =
        colored
            (RGBA 0 0 0 alpha)
            (thickArc 0.1 (pi / 6) (11 * pi / 6) 0.2 <>
             translated 0.173 (-0.1) (solidRectangle 0.17 0.17)) <>
        colored (RGBA 0.2 0.2 0.2 alpha) (rectangle 0.8 0.8) <>
        colored (RGBA 0.8 0.8 0.8 alpha) (solidRectangle 0.8 0.8)
drawControl _ alpha PlayButton = translated (-8) (-9) p
  where
    p =
        colored
            (RGBA 0 0 0 alpha)
            (solidPolygon [(-0.2, 0.25), (-0.2, -0.25), (0.2, 0)]) <>
        colored (RGBA 0.2 0.2 0.2 alpha) (rectangle 0.8 0.8) <>
        colored (RGBA 0.8 0.8 0.8 alpha) (solidRectangle 0.8 0.8)
drawControl _ alpha PauseButton = translated (-8) (-9) p
  where
    p =
        colored
            (RGBA 0 0 0 alpha)
            (translated (-0.15) 0 (solidRectangle 0.2 0.6) <>
             translated 0.15 0 (solidRectangle 0.2 0.6)) <>
        colored (RGBA 0.2 0.2 0.2 alpha) (rectangle 0.8 0.8) <>
        colored (RGBA 0.8 0.8 0.8 alpha) (solidRectangle 0.8 0.8)
drawControl _ alpha BackButton = translated (-7) (-9) p
  where
    p =
        colored
            (RGBA 0 0 0 alpha)
            (translated 0.15 0 (solidRectangle 0.2 0.5) <>
             solidPolygon [(-0.05, 0.25), (-0.05, -0.25), (-0.3, 0)]) <>
        colored (RGBA 0.2 0.2 0.2 alpha) (rectangle 0.8 0.8) <>
        colored (RGBA 0.8 0.8 0.8 alpha) (solidRectangle 0.8 0.8)
drawControl _ alpha StepButton = translated (-6) (-9) p
  where
    p =
        colored
            (RGBA 0 0 0 alpha)
            (translated (-0.15) 0 (solidRectangle 0.2 0.5) <>
             solidPolygon [(0.05, 0.25), (0.05, -0.25), (0.3, 0)]) <>
        colored (RGBA 0.2 0.2 0.2 alpha) (rectangle 0.8 0.8) <>
        colored (RGBA 0.8 0.8 0.8 alpha) (solidRectangle 0.8 0.8)
drawControl w alpha TimeLabel = translated 8 (-9) p
  where
    p =
        colored
            (RGBA 0 0 0 alpha)
            (scaled 0.5 0.5 $ text (pack (showFFloatAlt (Just 4) (state w) "s"))) <>
        colored (RGBA 0.2 0.2 0.2 alpha) (rectangle 3.0 0.8) <>
        colored (RGBA 0.8 0.8 0.8 alpha) (solidRectangle 3.0 0.8)

animationControls :: Wrapped Double -> [Control Double]
animationControls w
    | mouseMovedTime w > 5 = []
    | paused w && state w > 0 =
        [RestartButton, PlayButton, StepButton, BackButton, TimeLabel]
    | paused w = [RestartButton, PlayButton, StepButton, TimeLabel]
    | otherwise = [RestartButton, PauseButton, TimeLabel]

animationOf f = runPauseable initial (+) animationControls f
  where
    initial = Wrapped {state = 0, paused = False, mouseMovedTime = 1000}

simulationControls :: Wrapped w -> [Control w]
simulationControls w
    | mouseMovedTime w > 5 = []
    | paused w = [PlayButton, StepButton]
    | otherwise = [PauseButton]

simulationOf simInitial simStep simDraw =
    runPauseable initial simStep simulationControls simDraw
  where
    initial =
        Wrapped {state = simInitial, paused = False, mouseMovedTime = 1000}

trace msg x = unsafePerformIO $ do
    hPutStrLn stderr (T.unpack msg)
    return x

#ifdef ghcjs_HOST_OS

--- GHCJS implementation of tracing and error handling
#endif<|MERGE_RESOLUTION|>--- conflicted
+++ resolved
@@ -221,15 +221,9 @@
 pictureToDrawing (Curve _ pts) = Shape $ pathDrawer pts 0 False True
 pictureToDrawing (ThickCurve _ pts w) = Shape $ pathDrawer pts w False True
 pictureToDrawing (Sector _ b e r) = Shape $ sectorDrawer b e r
-<<<<<<< HEAD
-pictureToDrawing (Arc _ b e r w) = Shape $ arcDrawer b e r w
-pictureToDrawing (Text _ txt) = Shape $ textDrawer txt
-pictureToDrawing (StyledText _ sty fnt txt) = Shape $ textDrawer sty fnt txt
-=======
 pictureToDrawing (Arc _ b e r) = Shape $ arcDrawer b e r 0
 pictureToDrawing (ThickArc _ b e r w) = Shape $ arcDrawer b e r w
 pictureToDrawing (Text _ sty fnt txt) = Shape $ textDrawer sty fnt txt
->>>>>>> 8a69d0cb
 pictureToDrawing (Logo _) = Shape $ logoDrawer
 pictureToDrawing (CoordinatePlane _) = Shape $ coordinatePlaneDrawer
 pictureToDrawing (Color _ col p) =
@@ -693,15 +687,9 @@
 getPictureCS (Curve cs _) = cs
 getPictureCS (ThickCurve cs _ _) = cs
 getPictureCS (Sector cs _ _ _) = cs
-<<<<<<< HEAD
-getPictureCS (Arc cs _ _ _ _) = cs
-getPictureCS (Text cs _) = cs
-getPictureCS (StyledText cs _ _ _) = cs
-=======
 getPictureCS (Arc cs _ _ _) = cs
 getPictureCS (ThickArc cs _ _ _ _) = cs
 getPictureCS (Text cs _ _ _) = cs
->>>>>>> 8a69d0cb
 getPictureCS (Color cs _ _) = cs
 getPictureCS (Translate cs _ _ _) = cs
 getPictureCS (Scale cs _ _ _) = cs

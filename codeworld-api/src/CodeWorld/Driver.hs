{-# OPTIONS_GHC -Wno-name-shadowing -Wno-orphans -Wno-unticked-promoted-constructors #-}

{-# LANGUAGE BangPatterns #-}
{-# LANGUAGE CPP #-}
{-# LANGUAGE DataKinds #-}
{-# LANGUAGE DeriveGeneric #-}
{-# LANGUAGE FlexibleContexts #-}
{-# LANGUAGE ForeignFunctionInterface #-}
{-# LANGUAGE GeneralizedNewtypeDeriving #-}
{-# LANGUAGE JavaScriptFFI #-}
{-# LANGUAGE OverloadedStrings #-}
{-# LANGUAGE PatternGuards #-}
{-# LANGUAGE RankNTypes #-}
{-# LANGUAGE RecordWildCards #-}
{-# LANGUAGE RecursiveDo #-}
{-# LANGUAGE ScopedTypeVariables #-}
{-# LANGUAGE StandaloneDeriving #-}
{-# LANGUAGE TypeFamilies #-}

{-
  Copyright 2019 The CodeWorld Authors. All rights reserved.

  Licensed under the Apache License, Version 2.0 (the "License");
  you may not use this file except in compliance with the License.
  You may obtain a copy of the License at

      http://www.apache.org/licenses/LICENSE-2.0

  Unless required by applicable law or agreed to in writing, software
  distributed under the License is distributed on an "AS IS" BASIS,
  WITHOUT WARRANTIES OR CONDITIONS OF ANY KIND, either express or implied.
  See the License for the specific language governing permissions and
  limitations under the License.
-}
module CodeWorld.Driver where

import qualified CodeWorld.CanvasM as CM
import CodeWorld.Color
import CodeWorld.DrawState
import CodeWorld.Event
import CodeWorld.Picture
import Control.Concurrent
import Control.Exception
import Control.Monad
import Control.Monad.Fix
import Control.Monad.Identity
import Control.Monad.Ref
import Control.Monad.Trans (MonadIO, liftIO)
import Data.Char (chr)
import Data.IORef
import Data.List (zip4, intercalate)
import Data.Maybe
import Data.Serialize
import Data.Serialize.Text ()
import Data.Text (Text)
import qualified Data.Text as T
import GHC.Fingerprint.Type
import GHC.Generics
import GHC.Stack
import GHC.StaticPtr
import Numeric (showFFloatAlt)
import qualified Reflex as R
import qualified Reflex.Host.Class as R
import System.IO.Unsafe
import System.Mem.StableName
import System.Random
import Text.Printf
import Text.Read

#ifdef ghcjs_HOST_OS

import CodeWorld.CanvasM (MonadCanvas, CanvasM, runCanvasM)
import CodeWorld.CollaborationUI (SetupPhase(..), Step(..), UIState)
import qualified CodeWorld.CollaborationUI as CUI
import CodeWorld.Message
import CodeWorld.Prediction
import Control.DeepSeq
import Control.Monad.Identity
import Control.Monad.Ref
import Control.Monad.Trans (MonadIO, liftIO)
import qualified Control.Monad.Trans.State as State
import Data.Aeson (ToJSON(..), (.=), object)
import Data.Dependent.Map (DSum(..))
import Data.Hashable
import qualified Data.JSString
import qualified GHCJS.DOM.ClientRect as ClientRect
import GHCJS.DOM
import GHCJS.DOM.Element
import GHCJS.DOM.EventM
import GHCJS.DOM.GlobalEventHandlers hiding (error, keyPress)
import GHCJS.DOM.KeyboardEvent
import GHCJS.DOM.MouseEvent
import GHCJS.DOM.NonElementParentNode
import GHCJS.DOM.Types (Window, Element, unElement)
import GHCJS.Foreign.Callback
import GHCJS.Marshal
import GHCJS.Marshal.Pure
import GHCJS.Types
import JavaScript.Object
import JavaScript.Web.AnimationFrame
import qualified JavaScript.Web.Canvas as Canvas
import qualified JavaScript.Web.Canvas.Internal as Canvas
import qualified JavaScript.Web.Location as Loc
import qualified JavaScript.Web.MessageEvent as WS
import qualified JavaScript.Web.Performance as Performance
import qualified JavaScript.Web.WebSocket as WS
import Unsafe.Coerce

#else

import CodeWorld.CanvasM (MonadCanvas, runCanvasM)
import Data.Time.Clock
import qualified Graphics.Blank as Canvas
import System.Environment

#endif

-- | Applies the affine transformation from the DrawState and prepares to draw
-- with it.  This does not set the color at the same time, because different
-- pictures need to apply the color, if any, in different ways, often outside of
-- the action that sets up the geometry.
withDS :: MonadCanvas m => DrawState -> m a -> m a
withDS (DrawState (AffineTransformation ta tb tc td te tf) _col) action =
    CM.saveRestore $ do
        CM.transform ta tb tc td te tf
        CM.beginPath
        action

applyColor :: MonadCanvas m => DrawState -> m ()
applyColor ds =
    case getColorDS ds of
        Nothing -> do
            CM.strokeColor 0 0 0 1
            CM.fillColor 0 0 0 1
        Just (RGBA r g b a) -> do
            CM.strokeColor
                (round $ r * 255)
                (round $ g * 255)
                (round $ b * 255)
                a
            CM.fillColor
                (round $ r * 255)
                (round $ g * 255)
                (round $ b * 255)
                a

followPath :: MonadCanvas m => [Point] -> Bool -> Bool -> m ()
followPath [] _ _ = return ()
followPath [_] _ _ = return ()
followPath ((sx, sy):ps) closed False = do
    CM.moveTo (sx, sy)
    forM_ ps $ \(x, y) -> CM.lineTo (x, y)
    when closed $ CM.closePath
followPath [p1, p2] False True = followPath [p1, p2] False False
followPath ps False True = do
    let [p1@(x1, y1), p2@(x2, y2), p3@(x3, y3)] = take 3 ps
        dprev = euclideanDistance p1 p2
        dnext = euclideanDistance p2 p3
        p = dprev / (dprev + dnext)
        cx = x2 + p * (x1 - x3) / 2
        cy = y2 + p * (y1 - y3) / 2
    CM.moveTo (x1, y1)
    CM.quadraticCurveTo (cx, cy) (x2, y2)
    forM_ (zip4 ps (tail ps) (tail $ tail ps) (tail $ tail $ tail ps)) $ \(p1@(x1, y1), p2@(x2, y2), p3@(x3, y3), p4@(x4, y4)) -> do
        let dp = euclideanDistance p1 p2
            d1 = euclideanDistance p2 p3
            d2 = euclideanDistance p3 p4
            p = d1 / (d1 + d2)
            r = d1 / (dp + d1)
            cx1 = x2 + r * (x3 - x1) / 2
            cy1 = y2 + r * (y3 - y1) / 2
            cx2 = x3 + p * (x2 - x4) / 2
            cy2 = y3 + p * (y2 - y4) / 2
        CM.bezierCurveTo
            (cx1, cy1)
            (cx2, cy2)
            (x3,  y3)
    let [p1@(x1, y1), p2@(x2, y2), p3@(x3, y3)] = reverse $ take 3 $ reverse ps
        dp = euclideanDistance p1 p2
        d1 = euclideanDistance p2 p3
        r = d1 / (dp + d1)
        cx = x2 + r * (x3 - x1) / 2
        cy = y2 + r * (y3 - y1) / 2
    CM.quadraticCurveTo (cx, cy) (x3, y3)
followPath ps@(_:(sx, sy):_) True True = do
    CM.moveTo (sx, sy)
    let rep = cycle ps
    forM_ (zip4 ps (tail rep) (tail $ tail rep) (tail $ tail $ tail rep)) $ \(p1@(x1, y1), p2@(x2, y2), p3@(x3, y3), p4@(x4, y4)) -> do
        let dp = euclideanDistance p1 p2
            d1 = euclideanDistance p2 p3
            d2 = euclideanDistance p3 p4
            p = d1 / (d1 + d2)
            r = d1 / (dp + d1)
            cx1 = x2 + r * (x3 - x1) / 2
            cy1 = y2 + r * (y3 - y1) / 2
            cx2 = x3 + p * (x2 - x4) / 2
            cy2 = y3 + p * (y2 - y4) / 2
        CM.bezierCurveTo
            (cx1, cy1)
            (cx2, cy2)
            (x3,  y3)
    CM.closePath

euclideanDistance :: Point -> Point -> Double
euclideanDistance (x1, y1) (x2, y2) = sqrt $ square (x2 - x1) + square (y2 - y1)
  where
    square x = x * x

drawFigure :: MonadCanvas m => DrawState -> Double -> m () -> m ()
drawFigure ds w figure = do
    withDS ds $ do
        figure
        when (w /= 0) $ do
            CM.lineWidth w
            applyColor ds
            CM.stroke
    when (w == 0) $ do
        CM.lineWidth =<< pixelSize
        applyColor ds
        CM.stroke

--------------------------------------------------------------------------------

-- | A Drawing is an intermediate and simpler representation of a Picture, suitable
-- for drawing. A drawing does not contain unnecessary metadata like CallStacks.
-- The drawer is specific to the platform.
data Drawing m
    = Shape (Drawer m)
    | Transformation (DrawState -> DrawState)
                     (Drawing m)
    | Drawings [Drawing m]

instance Semigroup (Drawing m) where
    a <> Drawings bs = Drawings (a : bs)
    a <> b           = Drawings [a, b]

instance Monoid (Drawing m) where
    mempty = Drawings []
    mappend a (Drawings bs) = Drawings (a : bs)
    mappend a b = Drawings [a, b]
    mconcat = Drawings

pictureToDrawing :: MonadCanvas m => Picture -> Drawing m
pictureToDrawing (SolidClosedCurve _ pts) = Shape $ polygonDrawer pts True
pictureToDrawing (SolidPolygon _ pts) = Shape $ polygonDrawer pts False
pictureToDrawing (Polygon _ pts) = Shape $ pathDrawer pts 0 True False
pictureToDrawing (ThickPolygon _ pts w) = Shape $ pathDrawer pts w True False
pictureToDrawing (Rectangle _ w h) = Shape $ pathDrawer (rectangleVertices w h) 0 True False
pictureToDrawing (SolidRectangle _ w h) = Shape $ polygonDrawer (rectangleVertices w h) False
pictureToDrawing (ThickRectangle _ lw w h) = Shape $ pathDrawer (rectangleVertices w h) lw True False
pictureToDrawing (ClosedCurve _ pts) = Shape $ pathDrawer pts 0 True True
pictureToDrawing (ThickClosedCurve _ pts w) = Shape $ pathDrawer pts w True True
pictureToDrawing (Circle _ r) = Shape $ arcDrawer 0 (2 * pi) r 0
pictureToDrawing (SolidCircle _ r) = Shape $ sectorDrawer 0 (2 * pi) r 
pictureToDrawing (ThickCircle _ lw r) = Shape $ arcDrawer 0 (2 * pi) r lw
pictureToDrawing (Polyline _ pts) = Shape $ pathDrawer pts 0 False False
pictureToDrawing (ThickPolyline _ pts w) = Shape $ pathDrawer pts w False False
pictureToDrawing (Curve _ pts) = Shape $ pathDrawer pts 0 False True
pictureToDrawing (ThickCurve _ pts w) = Shape $ pathDrawer pts w False True
pictureToDrawing (Sector _ b e r) = Shape $ sectorDrawer b e r
pictureToDrawing (Arc _ b e r) = Shape $ arcDrawer b e r 0
pictureToDrawing (ThickArc _ b e r w) = Shape $ arcDrawer b e r w
pictureToDrawing (Lettering _ txt) = Shape $ textDrawer Plain Serif txt
pictureToDrawing (Blank _) = Drawings $ []
pictureToDrawing (StyledLettering _ sty fnt txt) = Shape $ textDrawer sty fnt txt
pictureToDrawing (Sketch _ name url w h) = Shape $ imageDrawer name url w h
pictureToDrawing (CoordinatePlane _) = Shape $ coordinatePlaneDrawer
pictureToDrawing (Color _ col p) =
    Transformation (setColorDS col) $ pictureToDrawing p
pictureToDrawing (Translate _ x y p) =
    Transformation (translateDS x y) $ pictureToDrawing p
pictureToDrawing (Scale _ x y p) =
    Transformation (scaleDS x y) $ pictureToDrawing p
pictureToDrawing (Dilate _ k p) =
    Transformation (scaleDS k k) $ pictureToDrawing p
pictureToDrawing (Rotate _ r p) =
    Transformation (rotateDS r) $ pictureToDrawing p
pictureToDrawing (Pictures _ ps) = Drawings $ pictureToDrawing <$> ps
pictureToDrawing (PictureAnd _ ps) = Drawings $ pictureToDrawing <$> ps

type Drawer m = DrawState -> DrawMethods m

data DrawMethods m = DrawMethods
    { drawShape :: m ()
    , shapeContains :: Double -> Double -> m Bool
    }

polygonDrawer :: MonadCanvas m => [Point] -> Bool -> Drawer m
polygonDrawer ps smooth ds =
    DrawMethods
    { drawShape = do
          trace
          applyColor ds
          CM.fill
    , shapeContains = \x y -> do
          trace
          CM.isPointInPath (x, y)
    }
  where
    trace = withDS ds $ followPath ps True smooth

pathDrawer :: MonadCanvas m => [Point] -> Double -> Bool -> Bool -> Drawer m
pathDrawer ps w closed smooth ds =
    DrawMethods
    { drawShape = drawFigure ds w $ followPath ps closed smooth
    , shapeContains = \x y -> do
          s <- pixelSize
          drawFigure ds (max s w) $ followPath ps closed smooth
          CM.isPointInStroke (x, y)
    }

sectorDrawer :: MonadCanvas m => Double -> Double -> Double -> Drawer m
sectorDrawer b e r ds =
    DrawMethods
    { drawShape = do
          trace
          applyColor ds
          CM.fill
    , shapeContains = \x y -> do
          trace
          CM.isPointInPath (x, y)
    }
  where
    trace =
        withDS ds $ do
            CM.arc 0 0 (abs r) b e (b > e)
            CM.lineTo (0, 0)

arcDrawer :: MonadCanvas m => Double -> Double -> Double -> Double -> Drawer m
arcDrawer b e r w ds =
    DrawMethods
    { drawShape =
          drawFigure ds w $ CM.arc 0 0 (abs r) b e (b > e)
    , shapeContains = \x y -> do
          s <- pixelSize
          let width = max s w
          CM.lineWidth width
          drawFigure ds width $
              CM.arc 0 0 (abs r) b e (b > e)
          CM.isPointInStroke (x, y)
    }

textDrawer :: MonadCanvas m => TextStyle -> Font -> Text -> Drawer m
textDrawer sty fnt txt ds =
    DrawMethods
    { drawShape =
          withDS ds $ do
              CM.scale (1/25) (-1/25)
              applyColor ds
              CM.font (fontString sty fnt)
              CM.fillText txt (0, 0)
    , shapeContains = \x y ->
          do CM.font (fontString sty fnt)
             width <- (/ 25) <$> CM.measureText txt
             let height = 1 -- constant, defined in fontString
             withDS ds $
                 CM.rect ((-0.5) * width) ((-0.5) * height) width height
             CM.isPointInPath (x, y)
    }
  where
    fontString style font = stylePrefix style <> "25px " <> fontName font
    stylePrefix Plain = ""
    stylePrefix Bold = "bold "
    stylePrefix Italic = "italic "
    fontName SansSerif = "sans-serif"
    fontName Serif = "serif"
    fontName Monospace = "monospace"
    fontName Handwriting = "cursive"
    fontName Fancy = "fantasy"
    fontName (NamedFont txt) = "\"" <> T.filter (/= '"') txt <> "\""

imageDrawer :: MonadCanvas m => Text -> Text -> Double -> Double -> Drawer m
imageDrawer name url imgw imgh ds =
    DrawMethods
    { drawShape = 
          case getColorDS ds of
              Nothing -> withDS ds $ do
                  CM.scale 1 (-1)
                  CM.drawImgURL name url imgw imgh
              Just (RGBA _ _ _ _) -> do
                  w <- CM.getScreenWidth
                  h <- CM.getScreenHeight
                  img <- CM.newImage (round w) (round h)
                  CM.withImage img $ do
                      applyColor ds
                      CM.fillRect 0 0 w h
                      setupScreenContext (round w) (round h)
                      withDS ds $ do
                          CM.globalCompositeOperation "destination-in"
                          CM.scale 1 (-1)
                          CM.drawImgURL name url imgw imgh
                  CM.saveRestore $ do
                      CM.scale 1 (-1)
                      CM.drawImage img (round (-w/2)) (round (-h/2)) (round w) (round h)
    , shapeContains = \x y ->
          withDS ds $ do
              CM.rect (-imgw / 2) (-imgh / 2) imgw imgh
              CM.isPointInPath (x, y)
    }

coordinatePlaneDrawer :: MonadCanvas m => Drawer m
coordinatePlaneDrawer ds =
    DrawMethods
    { drawShape = drawDrawing ds coordinatePlaneDrawing
    , shapeContains = drawingContains ds coordinatePlaneDrawing
    }

coordinatePlaneDrawing :: MonadCanvas m => Drawing m
coordinatePlaneDrawing = pictureToDrawing $ axes <> numbers <> guidelines
  where
    xline y = colored (RGBA 0 0 0 0.25) $ polyline [(-10, y), (10, y)]
    xaxis = colored (RGBA 0 0 0 0.75) $ polyline [(-10, 0), (10, 0)]
    axes = xaxis <> rotated (pi / 2) xaxis
    xguidelines = pictures [xline k | k <- [-10,-9 .. 10]]
    guidelines = xguidelines <> rotated (pi / 2) xguidelines
    numbers = xnumbers <> ynumbers
    xnumbers =
        pictures
            [ translated
                (fromIntegral k)
                0.3
                (scaled 0.5 0.5 (lettering (T.pack (show k))))
            | k <- [-9,-8 .. 9]
            , k /= (0 :: Int)
            ]
    ynumbers =
        pictures
            [ translated
                0.3
                (fromIntegral k)
                (scaled 0.5 0.5 (lettering (T.pack (show k))))
            | k <- [-9,-8 .. 9]
            , k /= (0 :: Int)
            ]

drawDrawing :: MonadCanvas m => DrawState -> Drawing m -> m ()
drawDrawing ds (Shape drawer) = drawShape (drawer ds)
drawDrawing ds (Transformation f d) = drawDrawing (f ds) d
drawDrawing ds (Drawings drs) = mapM_ (drawDrawing ds) (reverse drs)

drawingContains :: MonadCanvas m => DrawState -> Drawing m -> Double -> Double -> m Bool
drawingContains ds (Shape drawer) x y = shapeContains (drawer ds) x y
drawingContains ds (Transformation f d) x y = drawingContains (f ds) d x y
drawingContains ds (Drawings drs) x y = or <$> mapM (\d -> drawingContains ds d x y) drs

--------------------------------------------------------------------------------

clearScreen :: MonadCanvas m => m ()
clearScreen = do
    w <- CM.getScreenWidth
    h <- CM.getScreenHeight
    px <- pixelSize
    CM.fillColor 255 255 255 1
    CM.fillRect (-w/2 * px) (-h/2 * px) (w * px) (h * px)

drawFrame :: MonadCanvas m => Drawing m -> m ()
drawFrame drawing = clearScreen >> drawDrawing initialDS drawing

pixelSize :: MonadCanvas m => m Double
pixelSize = do
    cw <- CM.getScreenWidth
    ch <- CM.getScreenHeight
    return $ max (20 / realToFrac cw) (20 / realToFrac ch)

setupScreenContext :: MonadCanvas m => Int -> Int -> m ()
setupScreenContext cw ch = do
    CM.translate (realToFrac cw / 2) (realToFrac ch / 2)
    s <- pixelSize
    CM.scale (1/s) (-1/s)
    CM.lineWidth 0
    CM.textCenter
    CM.textMiddle

--------------------------------------------------------------------------------

-- A NodeId a unique id for each node in a Picture of Drawing, chosen by the order
-- the node appears in DFS. When a Picture is converted to a drawing the NodeId's of
-- corresponding nodes are shared. Always >=0.
newtype NodeId = NodeId { getNodeId :: Int}
    deriving (Eq, Ord, Enum)

findTopShape :: MonadCanvas m => DrawState -> Drawing m -> Double -> Double -> m (Maybe NodeId)
findTopShape ds d x y = do
    (found, n) <- go ds d x y
    return $ if found
        then Just (NodeId n)
        else Nothing
  where
    go ds (Shape drawer) x y = do
        contained <- shapeContains (drawer ds) x y
        case contained of
            True -> return (True, 0)
            False -> return (False, 1)
    go ds (Transformation f d) x y =
        fmap (+ 1) <$> go (f ds) d x y
    go _ (Drawings []) _ _ = return (False, 1)
    go ds (Drawings (dr:drs)) x y = do
        (found, count) <- go ds dr x y
        case found of
            True -> return (True, count + 1)
            False -> fmap (+ count) <$> go ds (Drawings drs) x y

-- If a picture is found, the result will include an array of the base picture
-- and all transformations.
findTopShapeFromPoint :: MonadCanvas m => Point -> Drawing m -> m (Maybe NodeId)
findTopShapeFromPoint (x, y) pic = do
    cw <- CM.getScreenWidth
    ch <- CM.getScreenHeight
    img <- CM.newImage (round cw) (round ch)
    CM.withImage img $ do
        setupScreenContext (round cw) (round ch)
        findTopShape initialDS pic x y

trim :: Int -> String -> String
trim x y
  | x >= length y = y
  | otherwise = take mid y ++ "..." ++ (reverse $ take mid $ reverse y)
  where mid = (x - 3) `div` 2

showFloat :: Double -> String
showFloat x
  | haskellMode && x < 0 = "(" ++ result ++ ")"
  | otherwise = result
  where result = stripZeros (showFFloatAlt (Just 4) x "")
        stripZeros = reverse . dropWhile (== '.') . dropWhile (== '0') . reverse

showPoints :: [Point] -> String
showPoints pts =
    "[" ++
    intercalate ", " [
        "(" ++ showFloat x ++ ", " ++ showFloat y ++ ")"
        | (x, y) <- pts
    ] ++
    "]"

showColor :: Color -> String
showColor c@(RGBA r g b a)
  | c == black = "black"
  | c == white = "white"
  | c == red = "red"
  | c == green = "green"
  | c == blue = "blue"
  | c == yellow = "yellow"
  | c == orange = "orange"
  | c == brown = "brown"
  | c == pink = "pink"
  | c == purple = "purple"
  | c == gray = "gray"
  | haskellMode, a == 1 = printf "(RGB %s %s %s)" (showFloat r) (showFloat g) (showFloat b)
  | a == 1 = printf "RGB(%s, %s, %s)" (showFloat r) (showFloat g) (showFloat b)
  | haskellMode = printf "(RGBA %s %s %s %s)" (showFloat r) (showFloat g) (showFloat b) (showFloat a)
  | otherwise = printf "RGBA(%s, %s, %s, %s)" (showFloat r) (showFloat g) (showFloat b) (showFloat a)

describePicture :: Picture -> String
describePicture (Rectangle _ w h)
  | haskellMode = printf "rectangle %s %s" (showFloat w) (showFloat h)
  | otherwise   = printf "rectangle(%s, %s)" (showFloat w) (showFloat h)
describePicture (SolidRectangle _ w h)
  | haskellMode = printf "solidRectangle %s %s" (showFloat w) (showFloat h)
  | otherwise   = printf "solidRectangle(%s, %s)" (showFloat w) (showFloat h)
describePicture (ThickRectangle _ lw w h)
  | haskellMode = printf "thickRectangle %s %s %s" (showFloat lw) (showFloat w) (showFloat h)
  | otherwise   = printf "thickRectangle(%s, %s, %s)" (showFloat w) (showFloat h) (showFloat lw)
describePicture (Circle _ r)
  | haskellMode = printf "circle %s" (showFloat r)
  | otherwise   = printf "circle(%s)" (showFloat r)
describePicture (SolidCircle _ r)
  | haskellMode = printf "solidCircle %s" (showFloat r)
  | otherwise   = printf "solidCircle(%s)" (showFloat r)
describePicture (ThickCircle _ lw r)
  | haskellMode = printf "thickCircle %s %s" (showFloat lw) (showFloat r)
  | otherwise   = printf "thickCircle(%s, %s)" (showFloat r) (showFloat lw)
describePicture (SolidPolygon _ pts)
  | haskellMode = printf "solidPolygon %s" (showPoints pts)
  | otherwise   = printf "solidPolygon(%s)" (showPoints pts)
describePicture (SolidClosedCurve _ pts)
  | haskellMode = printf "solidClosedCurve %s" (showPoints pts)
  | otherwise   = printf "solidClosedCurve(%s)" (showPoints pts)
describePicture (Polygon _ pts)
  | haskellMode = printf "polygon %s" (showPoints pts)
  | otherwise   = printf "polygon(%s)" (showPoints pts)
describePicture (ThickPolygon _ pts w)
  | haskellMode = printf "thickPolygon %s %s" (showFloat w) (showPoints pts)
  | otherwise   = printf "thickPolygon(%s, %s)" (showPoints pts) (showFloat w)
describePicture (ClosedCurve _ pts)
  | haskellMode = printf "closedCurve %s" (showPoints pts)
  | otherwise   = printf "closedCurve(%s)" (showPoints pts)
describePicture (ThickClosedCurve _ pts w)
  | haskellMode = printf "thickClosedCurve %s %s" (showFloat w) (showPoints pts)
  | otherwise   = printf "thickClosedCurve(%s, %s)" (showPoints pts) (showFloat w)
describePicture (Polyline _ pts)
  | haskellMode = printf "polyline %s" (showPoints pts)
  | otherwise   = printf "polyline(%s)" (showPoints pts)
describePicture (ThickPolyline _ pts w)
  | haskellMode = printf "thickPolyline %s %s" (showFloat w) (showPoints pts)
  | otherwise   = printf "thickPolyline(%s, %s)" (showPoints pts) (showFloat w)
describePicture (Curve _ pts)
  | haskellMode = printf "curve %s" (showPoints pts)
  | otherwise   = printf "curve(%s)" (showPoints pts)
describePicture (ThickCurve _ pts w)
  | haskellMode = printf "thickCurve %s %s" (showFloat w) (showPoints pts)
  | otherwise   = printf "thickCurve(%s, %s)" (showPoints pts) (showFloat w)
describePicture (Sector _ b e r)
  | haskellMode = printf "sector %s %s %s" (showFloat b) (showFloat e) (showFloat r)
  | otherwise   = printf "sector(%s°, %s°, %s)" (showFloat (180 * b / pi)) (showFloat (180 * e / pi)) (showFloat r)
describePicture (Arc _ b e r)
  | haskellMode = printf "arc %s %s %s" (showFloat b) (showFloat e) (showFloat r)
  | otherwise   = printf "arc(%s°, %s°, %s)" (showFloat (180 * b / pi)) (showFloat (180 * e / pi)) (showFloat r)
describePicture (ThickArc _ b e r w)
  | haskellMode = printf "thickArc %s %s %s %s" (showFloat w) (showFloat b) (showFloat e) (showFloat r)
  | otherwise   = printf "thickArc(%s°, %s°, %s, %s)" (showFloat (180 * b / pi)) (showFloat (180 * e / pi)) (showFloat r) (showFloat w)
describePicture (Lettering _ txt)
  | haskellMode = printf "lettering %s" (show txt)
  | otherwise   = printf "lettering(%s)" (show txt)
describePicture (Blank _) = "blank"
describePicture (StyledLettering _ style font txt)
  | haskellMode = printf "styledLettering %s %s %s" (showsPrec 10 style "") (showsPrec 10 font "") (show txt)
  | otherwise   = printf "styledLettering(%s, %s, %s)" (show txt) (show font) (show style)
describePicture (Color _ c _)
  | haskellMode = printf "colored %s" (showColor c)
  | otherwise   = printf "colored(..., %s)" (showColor c)
describePicture (Translate _ x y _)
  | haskellMode = printf "translated %s %s" (showFloat x) (showFloat y)
  | otherwise   = printf "translated(..., %s, %s)" (showFloat x) (showFloat y)
describePicture (Scale _ x y _)
  | haskellMode = printf "scaled %s %s" (showFloat x) (showFloat y)
  | otherwise   = printf "scaled(..., %s, %s)" (showFloat x) (showFloat y)
describePicture (Rotate _ angle _)
  | haskellMode = printf "rotated %s" (showFloat angle)
  | otherwise   = printf "rotated(..., %s°)" (showFloat (180 * angle / pi))
describePicture (Dilate _ k _)
  | haskellMode = printf "dilated %s" (showFloat k)
  | otherwise   = printf "dilated(..., %s)" (showFloat k)
describePicture (Sketch _ name _ _ _) = T.unpack name
describePicture (CoordinatePlane _) = "coordinatePlane"
describePicture (Pictures _ _)
  | haskellMode = "pictures"
  | otherwise   = "pictures(...)"
describePicture (PictureAnd _ _)
  | haskellMode = "(&)"
  | otherwise   = "... & ..."

getPictureSrcLoc :: Picture -> Maybe SrcLoc
getPictureSrcLoc (SolidPolygon loc _) = loc
getPictureSrcLoc (SolidClosedCurve loc _) = loc
getPictureSrcLoc (Polygon loc _) = loc
getPictureSrcLoc (ThickPolygon loc _ _) = loc
getPictureSrcLoc (Rectangle loc _ _) = loc
getPictureSrcLoc (SolidRectangle loc _ _) = loc
getPictureSrcLoc (ThickRectangle loc _ _ _) = loc
getPictureSrcLoc (ClosedCurve loc _) = loc
getPictureSrcLoc (ThickClosedCurve loc _ _) = loc
getPictureSrcLoc (Circle loc _) = loc
getPictureSrcLoc (SolidCircle loc _) = loc
getPictureSrcLoc (ThickCircle loc _ _) = loc
getPictureSrcLoc (Polyline loc _) = loc
getPictureSrcLoc (ThickPolyline loc _ _) = loc
getPictureSrcLoc (Curve loc _) = loc
getPictureSrcLoc (ThickCurve loc _ _) = loc
getPictureSrcLoc (Sector loc _ _ _) = loc
getPictureSrcLoc (Arc loc _ _ _) = loc
getPictureSrcLoc (ThickArc loc _ _ _ _) = loc
getPictureSrcLoc (Lettering loc _) = loc
getPictureSrcLoc (Blank loc) = loc
getPictureSrcLoc (StyledLettering loc _ _ _) = loc
getPictureSrcLoc (Color loc _ _) = loc
getPictureSrcLoc (Translate loc _ _ _) = loc
getPictureSrcLoc (Scale loc _ _ _) = loc
getPictureSrcLoc (Dilate loc _ _) = loc
getPictureSrcLoc (Rotate loc _ _) = loc
getPictureSrcLoc (Sketch loc _ _ _ _) = loc
getPictureSrcLoc (CoordinatePlane loc) = loc
getPictureSrcLoc (Pictures loc _) = loc
getPictureSrcLoc (PictureAnd loc _) = loc

#ifdef ghcjs_HOST_OS

--------------------------------------------------------------------------------
-- GHCJS implementation of drawing

-- Debug Mode logic
foreign import javascript unsafe "$1.drawImage($2, $3, $4, $5, $6);"
    canvasDrawImage :: Canvas.Context -> Element -> Int -> Int -> Int -> Int -> IO ()

foreign import javascript unsafe "$1.getContext('2d', { alpha: false })"
    getCodeWorldContext :: Canvas.Canvas -> IO Canvas.Context

foreign import javascript unsafe "showCanvas()"
    showCanvas :: IO ()

canvasFromElement :: Element -> Canvas.Canvas
canvasFromElement = Canvas.Canvas . unElement

elementFromCanvas :: Canvas.Canvas -> Element
elementFromCanvas = pFromJSVal . jsval

createFrameRenderer :: Element -> IO (Drawing CanvasM -> IO ())
createFrameRenderer canvas = do
    offscreenCanvas <- Canvas.create 500 500
    screen <- getCodeWorldContext (canvasFromElement canvas)
    return $ \pic -> do
        setCanvasSize (elementFromCanvas offscreenCanvas) canvas
        rect <- getBoundingClientRect canvas
        withScreen (elementFromCanvas offscreenCanvas) rect (drawFrame pic)
        cw <- ClientRect.getWidth rect
        ch <- ClientRect.getHeight rect
        when (cw > 0 && ch > 0) $
            canvasDrawImage screen (elementFromCanvas offscreenCanvas)
                            0 0 (round cw) (round ch)

getTime :: IO Double
getTime = (/ 1000) <$> Performance.now

nextFrame :: IO Double
nextFrame = (/ 1000) <$> waitForAnimationFrame

data Node = Node
  { nodeId :: NodeId
  , nodeName :: String
  , nodeSrcLoc :: Maybe SrcLoc
  , nodeSubs :: SubNodes
  }

data SubNodes
    = NoSubNodes
    | SubNode Node
    | SubNodes [Node]

instance ToJSON Node where
    toJSON (Node id name srcLoc subs) =
        object $
            ["id" .= getNodeId id , "name" .= name]
            <> srcLoc'
            <> subs'
      where
        srcLoc' = case srcLoc of
            Nothing -> []
            Just loc -> [ "startLine" .= srcLocStartLine loc
                        , "startCol" .= srcLocStartCol loc
                        , "endLine" .= srcLocEndLine loc
                        , "endCol" .= srcLocEndCol loc
                        ]
        subs' = case subs of
            NoSubNodes -> []
            SubNode node -> ["picture" .= node]
            SubNodes nodes -> ["pictures" .= nodes]

pictureToNode :: Picture -> Node
pictureToNode = flip State.evalState (NodeId 0) . go
  where
    go pic = case pic of
        Pictures _ ps -> nodeWithChildren pic ps
        PictureAnd _ ps -> nodeWithChildren pic ps
        Color _ _ p -> nodeWithChild pic p
        Translate _ _ _ p -> nodeWithChild pic p
        Scale _ _ _ p -> nodeWithChild pic p
        Dilate _ _ p -> nodeWithChild pic p
        Rotate _ _ p -> nodeWithChild pic p
        SolidPolygon _ _ -> leafNode pic
        SolidClosedCurve _ _ -> leafNode pic
        Polygon _ _ -> leafNode pic
        ThickPolygon _ _ _ -> leafNode pic
        Rectangle _ _ _ -> leafNode pic
        SolidRectangle _ _ _ -> leafNode pic
        ThickRectangle _ _ _ _ -> leafNode pic
        ClosedCurve _ _ -> leafNode pic
        ThickClosedCurve _ _ _ -> leafNode pic
        Polyline _ _ -> leafNode pic
        ThickPolyline _ _ _ -> leafNode pic
        Curve _ _ -> leafNode pic
        ThickCurve _ _ _ -> leafNode pic
        Circle _ _ -> leafNode pic
        SolidCircle _ _ -> leafNode pic
        ThickCircle _ _ _ -> leafNode pic
        Sector _ _ _ _ -> leafNode pic
        Arc _ _ _ _ -> leafNode pic
        ThickArc _ _ _ _ _ -> leafNode pic
        StyledLettering _ _ _ _ -> leafNode pic
        Lettering _ _ -> leafNode pic
        CoordinatePlane _ -> leafNode pic
        Sketch _ _ _ _ _ -> leafNode pic
        Blank _ -> leafNode pic

    nodeWithChildren pic subs = node pic (SubNodes <$> traverse go subs)
    nodeWithChild pic sub = node pic (SubNode <$> go sub)
    leafNode pic = node pic (pure NoSubNodes)

    node pic getSubNodes = do
        nodeId <- State.get <* State.modify' succ
        let nodeName = trim 80 . describePicture $ pic
        let nodeSrcLoc = getPictureSrcLoc pic
        nodeSubs <- getSubNodes
        pure Node{..}

foreign import javascript unsafe "/\\bmode=haskell\\b/.test(location.search)"
    haskellMode :: Bool

withScreen :: Element -> ClientRect.ClientRect -> CanvasM a -> IO a
withScreen canvas rect action = do
    cw <- realToFrac <$> ClientRect.getWidth rect
    ch <- realToFrac <$> ClientRect.getHeight rect
    ctx <- getCodeWorldContext (canvasFromElement canvas)
    runCanvasM (cw, ch) ctx $ CM.saveRestore $ do
        setupScreenContext (round cw) (round ch)
        action

setCanvasSize :: Element -> Element -> IO ()
setCanvasSize target canvas = do
    rect <- getBoundingClientRect canvas
    cx <- ClientRect.getWidth rect
    cy <- ClientRect.getHeight rect
    setAttribute target ("width" :: JSString) (show (round cx :: Int))
    setAttribute target ("height" :: JSString) (show (round cy :: Int))

#else

--------------------------------------------------------------------------------
-- Stand-alone implementation of drawing

haskellMode :: Bool
haskellMode = True

type Port = Int

readPortFromEnv :: String -> Port -> IO Port
readPortFromEnv envName defaultPort = do
    ms <- lookupEnv envName
    return (fromMaybe defaultPort (ms >>= readMaybe))

runBlankCanvas :: (Canvas.DeviceContext -> IO ()) -> IO ()
runBlankCanvas act = do
    port <- readPortFromEnv "CODEWORLD_API_PORT" 3000
    let options =
            (fromIntegral port)
            { Canvas.events =
                  ["mousedown", "mouseup", "mousemove", "keydown", "keyup"]
            }
    putStrLn $ printf "Open me on http://127.0.0.1:%d/" (Canvas.port options)
    Canvas.blankCanvas options $ \context -> do
        putStrLn "Program is starting..."
        act context

#endif

--------------------------------------------------------------------------------
-- Common event handling and core interaction code

data ReactiveInput t = ReactiveInput {
    keyPress :: R.Event t Text,
    keyRelease :: R.Event t Text,
    textEntry :: R.Event t Text,
    pointerPress :: R.Event t Point,
    pointerRelease :: R.Event t Point,
    pointerPosition :: R.Dynamic t Point,
    pointerDown :: R.Dynamic t Bool,
    timePassing :: R.Event t Double
    }

keyCodeToText :: Word -> Text
keyCodeToText n =
    case n of
        _ | n >= 47 && n <= 90 -> fromAscii n
        _ | n >= 96 && n <= 105 -> fromNum (n - 96)
        _ | n >= 112 && n <= 135 -> "F" <> fromNum (n - 111)
        3 -> "Cancel"
        6 -> "Help"
        8 -> "Backspace"
        9 -> "Tab"
        12 -> "5"
        13 -> "Enter"
        16 -> "Shift"
        17 -> "Ctrl"
        18 -> "Alt"
        19 -> "Break"
        20 -> "CapsLock"
        27 -> "Esc"
        32 -> " "
        33 -> "PageUp"
        34 -> "PageDown"
        35 -> "End"
        36 -> "Home"
        37 -> "Left"
        38 -> "Up"
        39 -> "Right"
        40 -> "Down"
        42 -> "*"
        43 -> "+"
        44 -> "PrintScreen"
        45 -> "Insert"
        46 -> "Delete"
        47 -> "Help"
        91 -> "OS"
        92 -> "OS"
        93 -> "ContextMenu"
        106 -> "*"
        107 -> "+"
        108 -> ","
        109 -> "-"
        110 -> "."
        111 -> "/"
        144 -> "NumLock"
        145 -> "ScrollLock"
        173 -> "-"
        186 -> ";"
        187 -> "="
        188 -> ","
        189 -> "-"
        190 -> "."
        191 -> "/"
        192 -> "`"
        193 -> "IntlRo"
        194 -> ","
        219 -> "["
        220 -> "\\"
        221 -> "]"
        222 -> "'"
        225 -> "AltGraph"
        255 -> "IntlYen"
        _ -> "Unknown:" <> fromNum n
  where
    fromAscii n = T.singleton (chr (fromIntegral n))
    fromNum n = T.pack (show n)

isUniversallyConstant :: (a -> s -> s) -> s -> Bool
isUniversallyConstant f old =
    unsafePerformIO $ falseOr $ do
        oldName <- makeStableName $! old
        genName <- makeStableName $! f undefined old
        return (genName == oldName)
  where
    falseOr x = x `catch` \(_ :: SomeException) -> return False

ifDifferent :: (s -> s) -> s -> Maybe s
ifDifferent f s0 = unsafePerformIO $ do
    oldName <- makeStableName $! s0
    newName <- makeStableName $! s1
    if newName == oldName then return Nothing else return (Just s1)
  where s1 = f s0

modifyMVarIfDifferent :: MVar s -> (s -> s) -> IO Bool
modifyMVarIfDifferent var f =
    modifyMVar var $ \s0 -> do
        case ifDifferent f s0 of
            Nothing -> return (s0, False)
            Just s1 -> return (s1, True)

data GameToken
    = FullToken { tokenDeployHash :: Text
                , tokenNumPlayers :: Int
                , tokenInitial :: StaticKey
                , tokenStep :: StaticKey
                , tokenEvent :: StaticKey
                , tokenDraw :: StaticKey }
    | SteplessToken { tokenDeployHash :: Text
                    , tokenNumPlayers :: Int
                    , tokenInitial :: StaticKey
                    , tokenEvent :: StaticKey
                    , tokenDraw :: StaticKey }
    | PartialToken { tokenDeployHash :: Text }
    deriving (Generic)

deriving instance Generic Fingerprint

instance Serialize Fingerprint

instance Serialize GameToken

#ifdef ghcjs_HOST_OS

--------------------------------------------------------------------------------
-- GHCJS event handling and core interaction code

screenCoordsToPoint :: Element -> Double -> Double -> IO Point
screenCoordsToPoint canvas sx sy = do
    rect <- getBoundingClientRect canvas
    cx <- realToFrac <$> ClientRect.getLeft rect
    cy <- realToFrac <$> ClientRect.getTop rect
    cw <- realToFrac <$> ClientRect.getWidth rect
    ch <- realToFrac <$> ClientRect.getHeight rect
    let unitLen = min cw ch / 20
    let midx = cx + cw / 2
    let midy = cy + ch / 2
    return ((sx - midx) / unitLen, (midy - sy) / unitLen)

getMousePos :: IsMouseEvent e => Element -> EventM w e Point
getMousePos canvas = do
    (ix, iy) <- mouseClientXY
    liftIO $ screenCoordsToPoint canvas (fromIntegral ix) (fromIntegral iy)

onEvents :: Element -> (Event -> IO ()) -> IO ()
onEvents canvas handler = do
    Just window <- currentWindow
    _ <- on window keyDown $ do
        code <- getKeyCode =<< event
        let keyName = keyCodeToText code
        when (keyName /= "") $ do
            liftIO $ handler (KeyPress keyName)
            preventDefault
            stopPropagation
        key <- getKey =<< event
        when (T.length key == 1) $ do
            liftIO $ handler (TextEntry key)
            preventDefault
            stopPropagation
    _ <- on window keyUp $ do
        code <- getKeyCode =<< event
        let keyName = keyCodeToText code
        when (keyName /= "") $ do
            liftIO $ handler (KeyRelease keyName)
            preventDefault
            stopPropagation
    _ <- on window mouseDown $ do
        pos <- getMousePos canvas
        liftIO $ handler (PointerPress pos)
    _ <- on window mouseUp $ do
        pos <- getMousePos canvas
        liftIO $ handler (PointerRelease pos)
    _ <- on window mouseMove $ do
        pos <- getMousePos canvas
        liftIO $ handler (PointerMovement pos)
    return ()

encodeEvent :: (Timestamp, Maybe Event) -> String
encodeEvent = show

decodeEvent :: String -> Maybe (Timestamp, Maybe Event)
decodeEvent = readMaybe

data GameState s
    = Main (UIState SMain)
    | Connecting WS.WebSocket
                 (UIState SConnect)
    | Waiting WS.WebSocket
              GameId
              PlayerId
              (UIState SWait)
    | Running WS.WebSocket
              GameId
              Timestamp
              PlayerId
              (Future s)

gameTime :: GameState s -> Timestamp -> Double
gameTime (Running _ _ tstart _ _) t = t - tstart
gameTime _ _ = 0

-- It's worth trying to keep the canonical animation rate exactly representable
-- as a float, to minimize the chance of divergence due to rounding error.
gameRate :: Double
gameRate = 1 / 16

gameStep :: (Double -> s -> s) -> Double -> GameState s -> GameState s
gameStep _ t (Main s) = Main (CUI.step t s)
gameStep _ t (Connecting ws s) = Connecting ws (CUI.step t s)
gameStep _ t (Waiting ws gid pid s) = Waiting ws gid pid (CUI.step t s)
gameStep step t (Running ws gid tstart pid s) =
    Running ws gid tstart pid (currentTimePasses step gameRate (t - tstart) s)

gameDraw ::
       (Double -> s -> s)
    -> (PlayerId -> s -> Picture)
    -> GameState s
    -> Timestamp
    -> Picture
gameDraw _ _ (Main s) _ = CUI.picture s
gameDraw _ _ (Connecting _ s) _ = CUI.picture s
gameDraw _ _ (Waiting _ _ _ s) _ = CUI.picture s
gameDraw step draw (Running _ _ tstart pid s) t =
    draw pid (currentState step gameRate (t - tstart) s)

handleServerMessage ::
       Int
    -> (StdGen -> s)
    -> (Double -> s -> s)
    -> (PlayerId -> Event -> s -> s)
    -> MVar (GameState s)
    -> ServerMessage
    -> IO ()
handleServerMessage numPlayers initial stepHandler eventHandler gsm sm = do
    modifyMVar_ gsm $ \gs -> do
        t <- getTime
        case (sm, gs) of
            (GameAborted, _) -> return initialGameState
            (JoinedAs pid gid, Connecting ws s) ->
                return (Waiting ws gid pid (CUI.startWaiting gid s))
            (PlayersWaiting m n, Waiting ws gid pid s) ->
                return (Waiting ws gid pid (CUI.updatePlayers n m s))
            (Started, Waiting ws gid pid _) ->
                return
                    (Running
                         ws
                         gid
                         t
                         pid
                         (initFuture (initial (mkStdGen (hash gid))) numPlayers))
            (OutEvent pid eo, Running ws gid tstart mypid s) ->
                case decodeEvent eo of
                    Just (t', event) ->
                        let ours = pid == mypid
                            func = eventHandler pid <$> event -- might be a ping (Nothing)
                            result
                                | ours = s -- we already took care of our events
                                | otherwise =
                                    addEvent
                                        stepHandler
                                        gameRate
                                        mypid
                                        t'
                                        func
                                        s
                        in return (Running ws gid tstart mypid result)
                    Nothing -> return (Running ws gid tstart mypid s)
            _ -> return gs
    return ()

gameHandle ::
       Int
    -> (StdGen -> s)
    -> (Double -> s -> s)
    -> (PlayerId -> Event -> s -> s)
    -> GameToken
    -> MVar (GameState s)
    -> Event
    -> IO ()
gameHandle numPlayers initial stepHandler eventHandler token gsm event = do
    gs <- takeMVar gsm
    case gs of
        Main s ->
            case CUI.event event s of
                ContinueMain s' -> do
                    putMVar gsm (Main s')
                Create s' -> do
                    ws <-
                        connectToGameServer
                            (handleServerMessage
                                 numPlayers
                                 initial
                                 stepHandler
                                 eventHandler
                                 gsm)
                    sendClientMessage ws (NewGame numPlayers (encode token))
                    putMVar gsm (Connecting ws s')
                Join gid s' -> do
                    ws <-
                        connectToGameServer
                            (handleServerMessage
                                 numPlayers
                                 initial
                                 stepHandler
                                 eventHandler
                                 gsm)
                    sendClientMessage ws (JoinGame gid (encode token))
                    putMVar gsm (Connecting ws s')
        Connecting ws s ->
            case CUI.event event s of
                ContinueConnect s' -> do
                    putMVar gsm (Connecting ws s')
                CancelConnect s' -> do
                    WS.close Nothing Nothing ws
                    putMVar gsm (Main s')
        Waiting ws gid pid s ->
            case CUI.event event s of
                ContinueWait s' -> do
                    putMVar gsm (Waiting ws gid pid s')
                CancelWait s' -> do
                    WS.close Nothing Nothing ws
                    putMVar gsm (Main s')
        Running ws gid tstart pid f -> do
            t <- getTime
            let gameState0 = currentState stepHandler gameRate (t - tstart) f
            let eventFun = eventHandler pid event
            case ifDifferent eventFun gameState0 of
                Nothing -> putMVar gsm gs
                Just _ -> do
                    sendClientMessage
                        ws
                        (InEvent (encodeEvent (gameTime gs t, Just event)))
                    let f1 =
                            addEvent
                                stepHandler
                                gameRate
                                pid
                                (t - tstart)
                                (Just eventFun)
                                f
                    putMVar gsm (Running ws gid tstart pid f1)

getWebSocketURL :: IO JSString
getWebSocketURL = do
    loc <- Loc.getWindowLocation
    proto <- Loc.getProtocol loc
    hostname <- Loc.getHostname loc
    let url =
            case proto of
                "http:" -> "ws://" <> hostname <> ":9160/gameserver"
                "https:" -> "wss://" <> hostname <> "/gameserver"
                _ -> error "Unrecognized protocol"
    return url

connectToGameServer :: (ServerMessage -> IO ()) -> IO WS.WebSocket
connectToGameServer handleServerMessage = do
    let handleWSRequest m = do
            maybeSM <- decodeServerMessage m
            case maybeSM of
                Nothing -> return ()
                Just sm -> handleServerMessage sm
    wsURL <- getWebSocketURL
    let req =
            WS.WebSocketRequest
            { url = wsURL
            , protocols = []
            , onClose = Just $ \_ -> handleServerMessage GameAborted
            , onMessage = Just handleWSRequest
            }
    WS.connect req
  where
    decodeServerMessage :: WS.MessageEvent -> IO (Maybe ServerMessage)
    decodeServerMessage m =
        case WS.getData m of
            WS.StringData str -> do
                return $ readMaybe (Data.JSString.unpack str)
            _ -> return Nothing

sendClientMessage :: WS.WebSocket -> ClientMessage -> IO ()
sendClientMessage ws msg = WS.send (encodeClientMessage msg) ws
  where
    encodeClientMessage :: ClientMessage -> JSString
    encodeClientMessage m = Data.JSString.pack (show m)

initialGameState :: GameState s
initialGameState = Main CUI.initial

foreign import javascript unsafe "cw$deterministic_math();"
    enableDeterministicMath :: IO ()

runGame ::
       GameToken
    -> Int
    -> (StdGen -> s)
    -> (Double -> s -> s)
    -> (Int -> Event -> s -> s)
    -> (Int -> s -> Picture)
    -> IO ()
runGame token numPlayers initial stepHandler eventHandler drawHandler = do
    enableDeterministicMath
    let fullStepHandler dt = stepHandler dt . eventHandler (-1) (TimePassing dt)

    showCanvas

    Just window <- currentWindow
    Just doc <- currentDocument
    Just canvas <- getElementById doc ("screen" :: JSString)

    setCanvasSize canvas canvas
    _ <- on window resize $ do
        liftIO $ setCanvasSize canvas canvas

    frameRenderer <- createFrameRenderer canvas

    currentGameState <- newMVar initialGameState
    onEvents canvas $
        gameHandle
            numPlayers
            initial
            fullStepHandler
            eventHandler
            token
            currentGameState

    let go t0 lastFrame = do
            gs <- readMVar currentGameState
            let pic = gameDraw fullStepHandler drawHandler gs t0
            picFrame <- makeStableName $! pic
            when (picFrame /= lastFrame) $ frameRenderer (pictureToDrawing pic)
            t1 <- nextFrame
            modifyMVar_ currentGameState $ return . gameStep fullStepHandler t1
            go t1 picFrame
    t0 <- getTime
    nullFrame <- makeStableName undefined
    go t0 nullFrame

getDeployHash :: IO Text
getDeployHash = pFromJSVal <$> js_getDeployHash

foreign import javascript "/[&?]dhash=(.{22})/.exec(window.location.search)[1]"
    js_getDeployHash :: IO JSVal

propagateErrors :: ThreadId -> IO () -> IO ()
propagateErrors tid action = action `catch` \ (e :: SomeException) -> throwTo tid e

run :: s
    -> (Double -> s -> s)
    -> (e -> s -> s)
    -> (s -> Drawing CanvasM)
    -> (Double -> e)
    -> IO (e -> IO (), IO s)
run initial stepHandler eventHandler drawHandler injectTime = do
    let fullStepHandler dt = stepHandler dt . eventHandler (injectTime dt)

    showCanvas

    Just window <- currentWindow
    Just doc <- currentDocument
    Just canvas <- getElementById doc ("screen" :: JSString)

    needsRedraw <- newMVar ()
    _ <- on window resize $ void $ liftIO $ do
        setCanvasSize canvas canvas
        tryPutMVar needsRedraw ()
    setCanvasSize canvas canvas

    frameRenderer <- createFrameRenderer canvas
    currentState <- newMVar initial
    eventHappened <- newMVar ()
    let go t0 lastFrame lastStateName needsTime = do
            pic <- drawHandler <$> readMVar currentState
            picFrame <- makeStableName $! pic
            when (picFrame /= lastFrame) $ frameRenderer pic
            t1 <-
                case needsTime of
                    True -> do
                        t1 <- nextFrame
                        let dt = min (t1 - t0) 0.25
                        _ <- modifyMVarIfDifferent currentState (fullStepHandler dt)
                        return t1
                    False -> do
                        takeMVar eventHappened
                        getTime
            nextState <- readMVar currentState
            nextStateName <- makeStableName $! nextState
            let nextNeedsTime =
                    nextStateName /= lastStateName ||
                    needsTime && not (isUniversallyConstant fullStepHandler nextState)
            redrawResult <- tryTakeMVar needsRedraw
            nextFrame <- case redrawResult of
                Nothing -> return picFrame
                Just () -> makeStableName undefined
            go t1 nextFrame nextStateName nextNeedsTime
    t0 <- getTime
    nullFrame <- makeStableName undefined
    initialStateName <- makeStableName $! initial
    mainThread <- myThreadId
    drawThread <- forkIO $ propagateErrors mainThread $
        go t0 nullFrame initialStateName True
    let sendEvent event = propagateErrors drawThread $ do
            changed <-
                modifyMVarIfDifferent currentState (eventHandler event)
            when changed $ void $ tryPutMVar eventHappened ()
        getState = readMVar currentState
    return (sendEvent, getState)

getNodeAtCoords :: Element -> Double -> Double -> Picture -> IO (Maybe NodeId)
getNodeAtCoords canvas x y pic = do
    rect <- getBoundingClientRect canvas
    cx <- realToFrac <$> ClientRect.getLeft rect
    cy <- realToFrac <$> ClientRect.getTop rect
    cw <- realToFrac <$> ClientRect.getWidth rect
    ch <- realToFrac <$> ClientRect.getHeight rect

    -- It's safe to pass undefined for the context because
    -- findTopShapeFromPoint only draws to an offscreen buffer.
    runCanvasM (cw, ch) undefined $
        findTopShapeFromPoint (x - cx, y - cy) (pictureToDrawing pic)

drawPartialPic :: Element -> NodeId -> Picture -> IO ()
drawPartialPic canvas nodeId pic = do
    setCanvasSize canvas canvas
    let node = fromMaybe (Drawings []) $
            fst <$> getDrawNode nodeId (pictureToDrawing pic)
    frameRenderer <- createFrameRenderer canvas
    frameRenderer (node <> coordinatePlaneDrawing)

initDebugMode :: Element
              -> (Bool -> IO ())
              -> IO Picture
              -> (Bool -> Maybe NodeId -> IO ())
              -> IO ()
initDebugMode canvas setActive getPic highlight = do
    getNodeCB <-
        syncCallback1' $ \pointJS -> do
            let obj = unsafeCoerce pointJS
            x <- pFromJSVal <$> getProp "x" obj
            y <- pFromJSVal <$> getProp "y" obj
            pic <- getPic
            n <- getNodeAtCoords canvas x y pic
            return (pToJSVal (maybe (-1) getNodeId n))
    setActiveCB <- syncCallback1 ContinueAsync $ setActive . pFromJSVal
    getPicCB <- syncCallback' $ getPic >>= toJSVal_aeson . pictureToNode
    highlightCB <-
        syncCallback2 ContinueAsync $ \t n ->
            let select = pFromJSVal t
                node =
                    case ((pFromJSVal n) :: Int) < 0 of
                        True -> Nothing
                        False -> Just $ NodeId $ pFromJSVal n
            in highlight select node
    drawCB <-
        syncCallback2 ContinueAsync $ \c n -> do
            let canvas = unsafeCoerce c :: Element
                nodeId = NodeId $ pFromJSVal n
            drawPartialPic canvas nodeId =<< getPic
    js_initDebugMode getNodeCB setActiveCB getPicCB highlightCB drawCB

foreign import javascript unsafe "initDebugMode($1,$2,$3,$4,$5)"
    js_initDebugMode :: Callback (JSVal -> IO JSVal)
                     -> Callback (JSVal -> IO ())
                     -> Callback (IO JSVal)
                     -> Callback (JSVal -> JSVal -> IO ())
                     -> Callback (JSVal -> JSVal -> IO ())
                     -> IO ()

data DebugState = DebugState
    { debugStateActive :: Bool
    , shapeHighlighted :: Maybe NodeId
    , shapeSelected :: Maybe NodeId
    }

data DebugEvent
    = DebugStart
    | DebugStop
    | HighlightEvent (Maybe NodeId)
    | SelectEvent (Maybe NodeId)

debugStateInit :: DebugState
debugStateInit = DebugState False Nothing Nothing

updateDebugState :: DebugEvent -> DebugState -> DebugState
updateDebugState DebugStart _prev = DebugState True Nothing Nothing
updateDebugState DebugStop _prev = DebugState False Nothing Nothing
updateDebugState (HighlightEvent n) prev =
    case debugStateActive prev of
        True -> prev {shapeHighlighted = n}
        False -> DebugState False Nothing Nothing
updateDebugState (SelectEvent n) prev =
    case debugStateActive prev of
        True -> prev {shapeSelected = n}
        False -> DebugState False Nothing Nothing

drawDebugState :: MonadCanvas m => DebugState -> Drawing m -> Drawing m
drawDebugState state drawing =
    case debugStateActive state of
        True ->
            highlightSelectShape
                (shapeHighlighted state)
                (shapeSelected state)
                drawing
        False -> drawing

-- Utility functions that apply a function in either the left or right half of a
-- tuple.  Crucially, if the function preserves sharing on its side, then the
-- wrapper also preserves sharing.
inLeft :: (a -> a) -> (a, b) -> (a, b)
inLeft f ab = unsafePerformIO $ do
  let (a, b) = ab
  aName <- makeStableName $! a
  let a' = f a
  aName' <- makeStableName $! a'
  return $ if aName == aName' then ab else (a', b)

inRight :: (b -> b) -> (a, b) -> (a, b)
inRight f ab = unsafePerformIO $ do
  let (a, b) = ab
  bName <- makeStableName $! b
  let b' = f b
  bName' <- makeStableName $! b'
  return $ if bName == bName' then ab else (a, b')

foreign import javascript interruptible "window.dummyVar = 0;"
  waitForever :: IO ()

-- Wraps the event and state from run so they can be paused by pressing the Inspect
-- button.
runInspect
    :: s
    -> (Double -> s -> s)
    -> (Event -> s -> s)
    -> (s -> Picture)
    -> (s -> Picture)
    -> IO ()
runInspect initial step event draw rawDraw = do
    -- Ensure that the first frame picture doesn't expose any type errors,
    -- before showing the canvas.  This avoids showing a blank screen when
    -- there are deferred type errors that are effectively compile errors.
    evaluate $ rnf $ rawDraw initial

    Just doc <- currentDocument
    Just canvas <- getElementById doc ("screen" :: JSString)
    let debugInitial = (debugStateInit, initial)
        debugStep dt s@(debugState, _) =
            case debugStateActive debugState of
                True -> s
                False -> inRight (step dt) s
        debugEvent evt s@(debugState, _) =
            case (debugStateActive debugState, evt) of
                (_, Left e) -> inLeft (updateDebugState e) s
                (True, _) -> s
                (_, Right e) -> inRight (event e) s
        debugDraw (debugState, s) =
            case debugStateActive debugState of
                True -> drawDebugState debugState (pictureToDrawing (rawDraw s))
                False -> pictureToDrawing (draw s)
        debugRawDraw (_debugState, s) = rawDraw s
    (sendEvent, getState) <-
        run debugInitial debugStep debugEvent debugDraw (Right . TimePassing)
    let pauseEvent True = sendEvent $ Left DebugStart
        pauseEvent False = sendEvent $ Left DebugStop
        highlightSelectEvent True n = sendEvent $ Left (HighlightEvent n)
        highlightSelectEvent False n = sendEvent $ Left (SelectEvent n)
    onEvents canvas (sendEvent . Right)
    initDebugMode canvas pauseEvent (debugRawDraw <$> getState) highlightSelectEvent
    waitForever

-- Given a drawing, highlight the first node and select second node. Both recolor
-- the nodes, but highlight also brings the node to the top.
highlightSelectShape :: MonadCanvas m => Maybe NodeId -> Maybe NodeId -> Drawing m -> Drawing m
highlightSelectShape h s drawing
    | isNothing s =
        fromMaybe drawing $ do
            h' <- h
            hp <- piece h'
            return $ hp <> drawing
    | isNothing h =
        fromMaybe drawing $ do
            s' <- s
            sp <- piece s'
            replaceDrawNode s' sp drawing
    | otherwise =
        fromMaybe drawing $ do
            h' <- h
            s' <- s
            hp <- piece h'
            sp <- piece s'
            replaced <- replaceDrawNode s' sp drawing
            return $ hp <> replaced
  where
    piece n =
        (\(node, ds) -> highlightDrawing ds node) <$> getDrawNode n drawing

highlightDrawing :: MonadCanvas m => DrawState -> Drawing m -> Drawing m
highlightDrawing (DrawState at _) drawing =
    Transformation (\_ -> DrawState at (Just col')) drawing
  where
    col' = RGBA 0 0 0 0.25

getDrawNode :: NodeId -> Drawing m -> Maybe (Drawing m, DrawState)
getDrawNode n _
    | n < (NodeId 0) = Nothing
getDrawNode n drawing = either Just (const Nothing) $ go initialDS n drawing
  where
    go ds (NodeId 0) d = Left (d, ds)
    go _ n (Shape _) = Right (pred n)
    go ds n (Transformation f dr) = go (f ds) (pred n) dr
    go _ n (Drawings []) = Right (pred n)
    go ds n (Drawings (dr:drs)) =
        case go ds (pred n) dr of
            Left d -> Left d
            Right n -> go ds (succ n) $ Drawings drs

replaceDrawNode :: forall m. NodeId -> Drawing m -> Drawing m -> Maybe (Drawing m)
replaceDrawNode n _ _
    | n < (NodeId 0) = Nothing
replaceDrawNode n with drawing = either Just (const Nothing) $ go n drawing
  where
    go :: NodeId -> Drawing m -> Either (Drawing m) NodeId
    go (NodeId 0) _ = Left with
    go n (Shape _) = Right (pred n)
    go n (Transformation f d) = mapLeft (Transformation f) $ go (pred n) d
    go n (Drawings []) = Right (pred n)
    go n (Drawings (dr:drs)) =
        case go (pred n) dr of
            Left d -> Left $ Drawings (d : drs)
            Right _ ->
                mapLeft (\(Drawings qs) -> Drawings (dr : qs)) $
                go (succ n) $ Drawings drs
    mapLeft :: (a -> b) -> Either a c -> Either b c
    mapLeft f = either (Left . f) Right

--------------------------------------------------------------------------------
-- FRP implementation

diffsWith :: (R.Reflex t, R.MonadHold t m, MonadFix m)
          => (a -> a -> b) -> a -> R.Dynamic t a -> m (R.Event t b)
diffsWith f start dyn = do
    pairs <- R.foldDyn (\new (old, _) -> (new, old)) (start, start) (R.updated dyn)
    return $ uncurry f <$> R.updated pairs

createPhysicalReactiveInput
    :: (R.Reflex t, R.MonadReflexCreateTrigger t m, R.MonadHold t m,
        MonadFix m, MonadIO m)
    => Window
    -> Element
    -> ([DSum (R.EventTrigger t) Identity] -> IO ())
    -> m (ReactiveInput t)
createPhysicalReactiveInput window canvas fire = do
    keyPress <- R.newEventWithTrigger $ \trigger ->
        on window keyDown $ do
            keyName <- keyCodeToText <$> (getKeyCode =<< event)
            when (keyName /= "") $ do
                liftIO $ fire [ trigger :=> Identity keyName ]
                preventDefault
                stopPropagation
    textEntry <- R.newEventWithTrigger $ \trigger ->
        on window keyDown $ do
            key <- getKey =<< event
            when (T.length key == 1) $ do
                liftIO $ fire [trigger :=> Identity key]
                preventDefault
                stopPropagation
    keyRelease <- R.newEventWithTrigger $ \trigger ->
        on window keyUp $ do
            keyName <- keyCodeToText <$> (getKeyCode =<< event)
            when (keyName /= "") $ do
                liftIO $ fire [trigger :=> Identity keyName]
                preventDefault
                stopPropagation
    pointerPress <- R.newEventWithTrigger $ \trigger ->
        on window mouseDown $ do
            pos <- getMousePos canvas
            liftIO $ fire [trigger :=> Identity pos]
    pointerRelease <- R.newEventWithTrigger $ \trigger ->
        on window mouseUp $ do
            pos <- getMousePos canvas
            liftIO $ fire [trigger :=> Identity pos]
    pointerMovement <- R.newEventWithTrigger $ \trigger ->
        on window mouseMove $ do
            pos <- getMousePos canvas
            liftIO $ fire [trigger :=> Identity pos]

    timePassing <- R.newEventWithTrigger $ \trigger -> do
        active <- newIORef True
        let timeStep t1 t2 = do
                stillActive <- readIORef active
                when stillActive $ do
                    fire [trigger :=> Identity ((t2 - t1) / 1000)]
                    void $ inAnimationFrame ContinueAsync (timeStep t2)
        t0 <- getTime
        void $ inAnimationFrame ContinueAsync (timeStep t0)
        return (writeIORef active False)

<<<<<<< HEAD
=======
    currentTime <- R.holdDyn 0 ((/ 1000) <$> timeTick)
    timePassing <- fmap (min 0.25) <$> R.ffilter (> 0) <$> diffsWith (-) 0 currentTime
>>>>>>> 5d926162
    pointerPosition <- R.holdDyn (0, 0) pointerMovement
    pointerDown <- R.holdDyn False $
        R.mergeWith (&&) [True <$ pointerPress, False <$ pointerRelease]

    return ReactiveInput{..}

connectInspect
    :: forall t m. (MonadIO m, MonadRef m, R.MonadReflexHost t m,
                    MonadFix m, R.MonadHold t m, Ref m ~ IORef)
    => Element
    -> R.Dynamic t Picture
    -> (forall a. m a -> IO a)
    -> ([DSum (R.EventTrigger t) Identity] -> IO ())
    -> m (R.Dynamic t DebugState)
connectInspect canvas userPicture runHost fire = do
    let samplePic = runHost $
            R.runHostFrame $ R.sample $ R.current userPicture

    -- Sample the current user picture to search for a current node.
    getNodeCB <- liftIO $ syncCallback1' $ \pointJS -> do
        let obj = unsafeCoerce pointJS
        x <- pFromJSVal <$> getProp "x" obj
        y <- pFromJSVal <$> getProp "y" obj
        n <- getNodeAtCoords canvas x y =<< samplePic
        return (pToJSVal (maybe (-1) getNodeId n))

    -- Sample the current user picture to return the scene tree.
    getPicCB <- liftIO $ syncCallback' $ do
        toJSVal_aeson =<< pictureToNode <$> samplePic

    -- Sample the current user picture to draw to a canvas.
    drawCB <- liftIO $ syncCallback2 ContinueAsync $ \c n -> do
        let canvas = unsafeCoerce c :: Element
        let nodeId = NodeId (pFromJSVal n)
        drawPartialPic canvas nodeId =<< samplePic

    debugEventRef <- liftIO $ newIORef $ const (return ())
    debugEvent <- R.newEventWithTrigger $ \trigger -> do
        writeIORef debugEventRef $ \e -> fire [trigger :=> Identity e]
        return $ writeIORef debugEventRef $ const (return ())

    -- Fire an event to change debug active state.
    setActiveCB <- liftIO $ syncCallback1 ContinueAsync $ \ active -> case pFromJSVal active of
        True  -> ($ DebugStart) =<< readIORef debugEventRef
        False -> ($ DebugStop)  =<< readIORef debugEventRef

    -- Fire an event to change the highlight or selection.
    highlightCB <- liftIO $ syncCallback2 ContinueAsync $ \t n -> do
        let isSelect = pFromJSVal t
        let nodeNum = pFromJSVal n
        let nodeId = if nodeNum < 0 then Nothing else Just (NodeId nodeNum)
        if isSelect then ($ SelectEvent nodeId) =<< readIORef debugEventRef
                    else ($ HighlightEvent nodeId) =<< readIORef debugEventRef

    liftIO $ js_initDebugMode getNodeCB setActiveCB getPicCB highlightCB drawCB

    R.foldDyn updateDebugState debugStateInit debugEvent

inspectLogicalDrawing
    :: R.Reflex t
    => R.Dynamic t DebugState
    -> R.Dynamic t Picture
    -> R.Dynamic t (Drawing CanvasM)
inspectLogicalDrawing debugState userPicture = do
    state <- debugStateActive <$> debugState
    drawing <- pictureToDrawing <$> userPicture
    case state of
        True -> drawDebugState <$> debugState <*> pure drawing
        False -> return drawing

inspectLogicalInput
    :: forall t m. (MonadIO m, MonadRef m, R.MonadReflexHost t m,
                    MonadFix m, Ref m ~ IORef, R.MonadHold t m)
    => R.Dynamic t DebugState
    -> ReactiveInput t
    -> m (ReactiveInput t)
inspectLogicalInput debugState physicalInput = do
    -- Physical inputs should either be frozen or dropped during debugging.
    let filterInDebugMode :: forall a. R.Event t a -> R.Event t a
        filterInDebugMode = R.gate (debugStateActive <$> R.current debugState)
    let freezeInDebugMode :: forall a. R.Dynamic t a -> a -> m (R.Dynamic t a)
        freezeInDebugMode dyn initial =
            R.holdDyn initial (filterInDebugMode (R.updated dyn))

    logicalPointerPosition <- freezeInDebugMode (pointerPosition physicalInput) (0, 0)
    logicalPointerDown     <- freezeInDebugMode (pointerDown physicalInput) False
    logicalCurrentTime     <- freezeInDebugMode (currentTime physicalInput) 0

    return $ ReactiveInput {
            keyPress        = filterInDebugMode (keyPress physicalInput),
            keyRelease      = filterInDebugMode (keyRelease physicalInput),
            textEntry       = filterInDebugMode (textEntry physicalInput),
            pointerPress    = filterInDebugMode (pointerPress physicalInput),
            pointerRelease  = filterInDebugMode (pointerRelease physicalInput),
            pointerPosition = logicalPointerPosition,
            pointerDown     = logicalPointerDown,
            timePassing     = filterInDebugMode (timePassing physicalInput),
            currentTime     = logicalCurrentTime
            }

runReactive
    :: (forall t m. (R.Reflex t, R.MonadHold t m, MonadFix m)
        => (ReactiveInput t -> m (R.Dynamic t Picture)))
    -> IO ()
runReactive program = do
    showCanvas

    Just window <- currentWindow
    Just doc <- currentDocument
    Just canvas <- getElementById doc ("screen" :: JSString)
    setCanvasSize canvas canvas

    frameRenderer <- createFrameRenderer canvas
<<<<<<< HEAD
    pendingFrame <- liftIO $ newMVar Nothing

    let handleFrame _ = do
            pic <- swapMVar pendingFrame Nothing
            maybe (return ()) (frameRenderer . pictureToDrawing) pic

    let asyncRender pic = do
            old <- swapMVar pendingFrame (Just pic)
            when (isNothing old) $ void $ inAnimationFrame ContinueAsync handleFrame
=======
    let fullRenderer = maybe (return ()) frameRenderer
>>>>>>> 5d926162

    rec
        physicalInput <- R.runSpiderHost $
            createPhysicalReactiveInput window canvas fireAndRedraw
        userPicture <- R.runSpiderHost $ R.runHostFrame $ program logicalInput

        debugState <- R.runSpiderHost $
            connectInspect canvas userPicture R.runSpiderHost fireAndRedraw
        logicalInput <- R.runSpiderHost $ inspectLogicalInput debugState physicalInput
        let logicalDrawing = inspectLogicalDrawing debugState userPicture

        logicalDrawingHandle <- R.runSpiderHost $ R.subscribeEvent (R.updated logicalDrawing)

        let fireAndRedraw events = do
                drawing <- R.runSpiderHost $ R.fireEventsAndRead events $
                    R.readEvent logicalDrawingHandle >>= sequence
<<<<<<< HEAD
                maybe (return ()) asyncRender drawing

    let redraw = do
            drawing <- R.runSpiderHost $ R.runHostFrame $ R.sample $ R.current logicalDrawing
            asyncRender drawing
=======
                fullRenderer drawing

    let redraw = do
            drawing <- R.runSpiderHost $ R.runHostFrame $ R.sample $ R.current logicalDrawing
            fullRenderer (Just drawing)
>>>>>>> 5d926162
    _ <- on window resize $ liftIO $ setCanvasSize canvas canvas >> redraw

    redraw
    waitForever

#else

--------------------------------------------------------------------------------
-- Stand-Alone event handling and core interaction code

getMousePos :: (Int, Int) -> (Double, Double) -> (Double, Double)
getMousePos (w, h) (x, y) =
    ((x - mx) / unitLen, (my - y) / unitLen)
  where
    w' = fromIntegral w
    h' = fromIntegral h
    unitLen = min w' h' / 20
    mx = w' / 2
    my = h' / 2

toEvent :: (Int, Int) -> Canvas.Event -> Maybe Event
toEvent rect Canvas.Event {..}
    | eType == "keydown"
    , Just code <- eWhich = Just $ KeyPress (keyCodeToText (fromIntegral code))
    | eType == "keyup"
    , Just code <- eWhich =
        Just $ KeyRelease (keyCodeToText (fromIntegral code))
    | eType == "mousedown"
    , Just pos <- getMousePos rect <$> ePageXY = Just $ PointerPress pos
    | eType == "mouseup"
    , Just pos <- getMousePos rect <$> ePageXY = Just $ PointerRelease pos
    | eType == "mousemove"
    , Just pos <- getMousePos rect <$> ePageXY = Just $ PointerMovement pos
    | otherwise = Nothing

onEvents :: Canvas.DeviceContext -> (Int, Int) -> (Event -> IO ()) -> IO ()
onEvents context rect handler = void $ forkIO $ forever $ do
    maybeEvent <- toEvent rect <$> Canvas.wait context
    forM_ maybeEvent handler

run :: s -> (Double -> s -> s) -> (Event -> s -> s) -> (s -> Picture) -> IO ()
run initial stepHandler eventHandler drawHandler =
    runBlankCanvas $ \context -> do
        let fullStepHandler dt = stepHandler dt . eventHandler (TimePassing dt)
        let cw = Canvas.width context
        let ch = Canvas.height context
        offscreenCanvas <- runCanvasM context $ CM.newImage cw ch
        currentState <- newMVar initial
        eventHappened <- newMVar ()
        onEvents context (cw, ch) $ \event -> do
            modifyMVar_ currentState (return . eventHandler event)
            void $ tryPutMVar eventHappened ()
        let go t0 lastFrame lastStateName needsTime = do
                pic <- drawHandler <$> readMVar currentState
                picFrame <- makeStableName $! pic
                when (picFrame /= lastFrame) $
                    runCanvasM context $ do
                        CM.withImage offscreenCanvas $
                            CM.saveRestore $ do
                                setupScreenContext cw ch
                                drawDrawing initialDS (pictureToDrawing pic)
                        CM.drawImage offscreenCanvas 0 0 cw ch
                t1 <- case needsTime of
                    True -> do
                        tn <- getCurrentTime
                        threadDelay $
                            max
                                0
                                (50000 -
                                 round ((tn `diffUTCTime` t0) * 1000000))
                        t1 <- getCurrentTime
                        let dt = realToFrac (t1 `diffUTCTime` t0)
                        modifyMVar_ currentState (return . fullStepHandler dt)
                        return t1
                    False -> do
                        takeMVar eventHappened
                        getCurrentTime
                nextState <- readMVar currentState
                nextStateName <- makeStableName $! nextState
                let nextNeedsTime =
                        nextStateName /= lastStateName ||
                        needsTime && not (isUniversallyConstant fullStepHandler nextState)
                go t1 picFrame nextStateName nextNeedsTime
        t0 <- getCurrentTime
        nullFrame <- makeStableName undefined
        initialStateName <- makeStableName $! initial
        go t0 nullFrame initialStateName True

runInspect
    :: s
    -> (Double -> s -> s)
    -> (Event -> s -> s)
    -> (s -> Picture)
    -> (s -> Picture)
    -> IO ()
runInspect initial step event draw _rawDraw = run initial step event draw

getDeployHash :: IO Text
getDeployHash = error "game API unimplemented in stand-alone interface mode"

runGame
    :: GameToken
    -> Int
    -> (StdGen -> s)
    -> (Double -> s -> s)
    -> (Int -> Event -> s -> s)
    -> (Int -> s -> Picture)
    -> IO ()
runGame = error "game API unimplemented in stand-alone interface mode"

runReactive
    :: (forall t m. (R.Reflex t, R.MonadHold t m, MonadFix m)
        => ReactiveInput t -> m (R.Dynamic t Picture))
    -> IO ()
runReactive program = runBlankCanvas $ \context -> do
    let cw = Canvas.width context
    let ch = Canvas.height context
    offscreenCanvas <- runCanvasM context $ CM.newImage cw ch

    let frame (Just pic) = do
            runCanvasM context $ do
                CM.withImage offscreenCanvas $
                    CM.saveRestore $ do
                        setupScreenContext cw ch
                        drawDrawing initialDS (pictureToDrawing pic)
                CM.drawImage offscreenCanvas 0 0 cw ch
        frame Nothing = return ()

    (keyPress, keyPressTrigger) <- R.runSpiderHost R.newEventWithTriggerRef
    (textEntry, textEntryTrigger) <- R.runSpiderHost R.newEventWithTriggerRef
    (keyRelease, keyReleaseTrigger) <- R.runSpiderHost R.newEventWithTriggerRef
    (pointerPress, pointerPressTrigger) <- R.runSpiderHost R.newEventWithTriggerRef
    (pointerRelease, pointerReleaseTrigger) <- R.runSpiderHost R.newEventWithTriggerRef
    (pointerMovement, pointerMovementTrigger) <- R.runSpiderHost R.newEventWithTriggerRef
    (timePassing, timePassingTrigger) <- R.runSpiderHost R.newEventWithTriggerRef

    pointerPosition <- R.runSpiderHost $ R.holdDyn (0, 0) pointerMovement
    pointerDown <- R.runSpiderHost $ R.holdDyn False $
        R.mergeWith (&&) [True <$ pointerPress, False <$ pointerRelease]

    let input = ReactiveInput{..}

    (dynPicture, pictureHandle) <- R.runSpiderHost $ do
        pic <- R.runHostFrame (program input)
        handle <- R.subscribeEvent (R.updated pic)
        return (pic, handle)

    let redraw = do
            pic <- R.runSpiderHost $
                R.runHostFrame $ R.sample $ R.current dynPicture
            frame (Just pic)

    let sendEvent :: IORef (Maybe (R.EventTrigger (R.SpiderTimeline R.Global) a)) -> a -> IO ()
        sendEvent trigger val = do
            pic <- R.runSpiderHost $
                R.fireEventRefAndRead trigger val pictureHandle
            frame pic

    redraw

    t0 <- getCurrentTime
    let go t1 = do
            events <- Canvas.flush context
            forM_ events $ \event -> case Canvas.eType event of
                "keydown" | Just code <- Canvas.eWhich event -> do
                    let keyName = keyCodeToText (fromIntegral code)
                    sendEvent keyPressTrigger keyName
                    when (T.length keyName == 1) $ sendEvent textEntryTrigger keyName
                "keyup" | Just code <- Canvas.eWhich event -> do
                    let keyName = keyCodeToText (fromIntegral code)
                    sendEvent keyReleaseTrigger keyName
                "mousedown" | Just pos <- getMousePos (cw, ch) <$> Canvas.ePageXY event -> do
                    sendEvent pointerPressTrigger pos
                "mouseup" | Just pos <- getMousePos (cw, ch) <$> Canvas.ePageXY event -> do
                    sendEvent pointerReleaseTrigger pos
                "mousemove" | Just pos <- getMousePos (cw, ch) <$> Canvas.ePageXY event -> do
                    sendEvent pointerMovementTrigger pos
                _ -> return ()

            tn <- getCurrentTime
            threadDelay $ max 0 (50000 - (round ((tn `diffUTCTime` t0) * 1000000)))
            t2 <- getCurrentTime
            let dt = realToFrac (t2 `diffUTCTime` t1)
            sendEvent timePassingTrigger dt
            go t2
    go t0

#endif<|MERGE_RESOLUTION|>--- conflicted
+++ resolved
@@ -1637,11 +1637,6 @@
         void $ inAnimationFrame ContinueAsync (timeStep t0)
         return (writeIORef active False)
 
-<<<<<<< HEAD
-=======
-    currentTime <- R.holdDyn 0 ((/ 1000) <$> timeTick)
-    timePassing <- fmap (min 0.25) <$> R.ffilter (> 0) <$> diffsWith (-) 0 currentTime
->>>>>>> 5d926162
     pointerPosition <- R.holdDyn (0, 0) pointerMovement
     pointerDown <- R.holdDyn False $
         R.mergeWith (&&) [True <$ pointerPress, False <$ pointerRelease]
@@ -1755,7 +1750,6 @@
     setCanvasSize canvas canvas
 
     frameRenderer <- createFrameRenderer canvas
-<<<<<<< HEAD
     pendingFrame <- liftIO $ newMVar Nothing
 
     let handleFrame _ = do
@@ -1765,9 +1759,6 @@
     let asyncRender pic = do
             old <- swapMVar pendingFrame (Just pic)
             when (isNothing old) $ void $ inAnimationFrame ContinueAsync handleFrame
-=======
-    let fullRenderer = maybe (return ()) frameRenderer
->>>>>>> 5d926162
 
     rec
         physicalInput <- R.runSpiderHost $
@@ -1784,19 +1775,11 @@
         let fireAndRedraw events = do
                 drawing <- R.runSpiderHost $ R.fireEventsAndRead events $
                     R.readEvent logicalDrawingHandle >>= sequence
-<<<<<<< HEAD
                 maybe (return ()) asyncRender drawing
 
     let redraw = do
             drawing <- R.runSpiderHost $ R.runHostFrame $ R.sample $ R.current logicalDrawing
             asyncRender drawing
-=======
-                fullRenderer drawing
-
-    let redraw = do
-            drawing <- R.runSpiderHost $ R.runHostFrame $ R.sample $ R.current logicalDrawing
-            fullRenderer (Just drawing)
->>>>>>> 5d926162
     _ <- on window resize $ liftIO $ setCanvasSize canvas canvas >> redraw
 
     redraw

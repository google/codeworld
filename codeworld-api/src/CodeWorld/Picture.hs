--- conflicted
+++ resolved
@@ -289,12 +289,7 @@
 
 -- | A picture scaled by these factors.
 dilated :: HasCallStack => Double -> Picture -> Picture
-<<<<<<< HEAD
-dilated = Dilated callStack
---dilated k = scaled k k
-=======
 dilated = Dilate callStack
->>>>>>> f1aac732
 
 -- | A picture rotated by this angle.
 --

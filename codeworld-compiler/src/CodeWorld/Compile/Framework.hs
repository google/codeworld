--- conflicted
+++ resolved
@@ -203,23 +203,10 @@
 ghcParseCode extraExts src = do
     sourceMode <- gets compileMode
     let buffer = GHCParse.stringToStringBuffer (T.unpack src)
-<<<<<<< HEAD
-        (setExts, unsetExts) | sourceMode == "codeworld" = splitExts $ extraExts ++ codeworldModeExts
-                             | otherwise                 = splitExts $ extraExts
-        nodflags = foldl'
-            GHCParse.xopt_unset
-            (GHCParse.defaultDynFlags fakeSettings fakeLlvmConfig)
-            (map (fromJust . flip M.lookup ghcExtensionsByName) unsetExts)
-        dflags = foldl'
-            GHCParse.xopt_set
-            nodflags
-            (map (fromJust . flip M.lookup ghcExtensionsByName) setExts)
-=======
         exts | sourceMode == "codeworld" = extraExts ++ codeworldModeExts
              | otherwise                 = extraExts
         defaultFlags = GHCParse.defaultDynFlags fakeSettings fakeLlvmConfig
         dflags = foldl' applyExtensionToFlags defaultFlags exts
->>>>>>> 3ecf6790
     dflagsWithPragmas <- liftIO $
         fromMaybe dflags <$> parsePragmasIntoDynFlags dflags "program.hs" buffer
     let location = GHCParse.mkRealSrcLoc (GHCParse.mkFastString "program.hs") 1 1

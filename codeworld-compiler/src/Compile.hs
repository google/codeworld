{-# LANGUAGE LambdaCase        #-}
{-# LANGUAGE OverloadedStrings #-}

{-
  Copyright 2017 The CodeWorld Authors. All rights reserved.

  Licensed under the Apache License, Version 2.0 (the "License");
  you may not use this file except in compliance with the License.
  You may obtain a copy of the License at

      http://www.apache.org/licenses/LICENSE-2.0

  Unless required by applicable law or agreed to in writing, software
  distributed under the License is distributed on an "AS IS" BASIS,
  WITHOUT WARRANTIES OR CONDITIONS OF ANY KIND, either express or implied.
  See the License for the specific language governing permissions and
  limitations under the License.
-}

module Compile ( compileSource ) where

import           Control.Concurrent
import           Control.Monad
import           Data.ByteString (ByteString)
import qualified Data.ByteString as B
<<<<<<< HEAD
import           ErrorSanitizer
=======
import           Data.Monoid
>>>>>>> 20b403cd
import           System.Directory
import           System.FilePath
import           System.IO
import           System.IO.Temp (withSystemTempDirectory)
import           System.Process
import           Text.Regex.TDFA

compileSource :: FilePath -> FilePath -> FilePath -> String -> IO Bool
compileSource src out err mode = checkDangerousSource src >>= \case
    True -> do
        B.writeFile err
            "Sorry, but your program refers to forbidden language features."
        return False
    False -> withSystemTempDirectory "buildSource" $ \tmpdir -> do
        copyFile src (tmpdir </> "program.hs")
        baseArgs <- case mode of
                "haskell"   -> return haskellCompatibleBuildArgs
                "codeworld" -> standardBuildArgs <$> hasOldStyleMain src
        let ghcjsArgs = baseArgs ++ [ "program.hs" ]
        runCompiler tmpdir userCompileMicros ghcjsArgs >>= \case
            Nothing -> return False
            Just output -> do
                let filteredOutput = case mode of
                        "haskell"   -> output
                        "codeworld" -> filterOutput output
                        _           -> output
                B.writeFile err filteredOutput

                let target = tmpdir </> "program.jsexe"
                hasTarget <- doesFileExist (target </> "rts.js")
                when hasTarget $ do
                    rtsCode <- B.readFile $ target </> "rts.js"
                    libCode <- B.readFile $ target </> "lib.js"
                    outCode <- B.readFile $ target </> "out.js"
                    B.writeFile out (rtsCode <> libCode <> outCode)
                    return ()

                return hasTarget

userCompileMicros :: Int
userCompileMicros = 45 * 1000000

checkDangerousSource :: FilePath -> IO Bool
checkDangerousSource dir = do
    contents <- B.readFile dir
    return $ matches contents ".*TemplateHaskell.*" ||
             matches contents ".*QuasiQuotes.*" ||
             matches contents ".*glasgow-exts.*"

hasOldStyleMain :: FilePath -> IO Bool
hasOldStyleMain fname = do
    contents <- B.readFile fname
    return (matches contents "(^|\\n)main[ \\t]*=")

matches :: ByteString -> ByteString -> Bool
matches txt pat = txt =~ pat

runCompiler :: FilePath -> Int -> [String] -> IO (Maybe ByteString)
runCompiler dir micros args = do
    (Just inh, Just outh, Just errh, pid) <-
        createProcess (proc "ghcjs" args) {
            cwd       = Just dir,
            std_in    = CreatePipe,
            std_out   = CreatePipe,
            std_err   = CreatePipe,
            close_fds = True }

    hClose inh
    result <- withTimeout micros $ B.hGetContents errh
    hClose outh

    terminateProcess pid
    _ <- waitForProcess pid

    return result

standardBuildArgs :: Bool -> [String]
standardBuildArgs True = [
    "-dedupe",
    "-Wall",
    "-O2",
    "-fno-warn-deprecated-flags",
    "-fno-warn-amp",
    "-fno-warn-missing-signatures",
    "-fno-warn-incomplete-patterns",
    "-fno-warn-unused-matches",
    "-hide-package", "base",
    "-package", "codeworld-base",
    "-XBangPatterns",
    "-XDisambiguateRecordFields",
    "-XEmptyDataDecls",
    "-XExistentialQuantification",
    "-XForeignFunctionInterface",
    "-XGADTs",
    "-XJavaScriptFFI",
    "-XKindSignatures",
    "-XLiberalTypeSynonyms",
    "-XNamedFieldPuns",
    "-XNoMonomorphismRestriction",
    "-XNoQuasiQuotes",
    "-XNoTemplateHaskell",
    "-XNoUndecidableInstances",
    "-XOverloadedStrings",
    "-XPackageImports",
    "-XParallelListComp",
    "-XPatternGuards",
    "-XRankNTypes",
    "-XRebindableSyntax",
    "-XRecordWildCards",
    "-XScopedTypeVariables",
    "-XTypeOperators",
    "-XViewPatterns",
    "-XImplicitPrelude"  -- MUST come after RebindableSyntax.
    ]
standardBuildArgs False = standardBuildArgs True ++ [
    "-main-is", "Main.program"
    ]

haskellCompatibleBuildArgs :: [String]
haskellCompatibleBuildArgs = [
    "-dedupe",
    "-Wall",
    "-O2",
    "-package", "codeworld-api"
    ]

withTimeout :: Int -> IO a -> IO (Maybe a)
withTimeout micros action = do
    result <- newEmptyMVar
    killer <- forkIO $ threadDelay micros >> putMVar result Nothing
    runner <- forkIO $ action >>= putMVar result . Just
    r <- takeMVar result
    killThread killer
    killThread runner
    return r
<|MERGE_RESOLUTION|>--- conflicted
+++ resolved
@@ -23,11 +23,8 @@
 import           Control.Monad
 import           Data.ByteString (ByteString)
 import qualified Data.ByteString as B
-<<<<<<< HEAD
+import           Data.Monoid
 import           ErrorSanitizer
-=======
-import           Data.Monoid
->>>>>>> 20b403cd
 import           System.Directory
 import           System.FilePath
 import           System.IO

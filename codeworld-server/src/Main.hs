--- conflicted
+++ resolved
@@ -256,19 +256,11 @@
 moveProjectHandler clientId = do
     mode <- getBuildMode
     user <- getUser clientId
-<<<<<<< HEAD
-    Just moveTo <- fmap (fmap $ splitDirectories . BC.unpack) $ getParam "moveTo"
-    let moveToDir = joinPath $ map dirBase $ map (nameToDirId . T.pack) moveTo
-    Just moveFrom <- fmap (fmap $ splitDirectories . BC.unpack) $ getParam "moveFrom"
-    let projectDir = userProjectDir mode (userId user)
-    let moveFromDir = projectDir </> (joinPath $ map dirBase $ map (nameToDirId . T.pack) moveFrom)
-=======
     Just moveTo <- fmap (splitDirectories . BC.unpack) <$> getParam "moveTo"
     let moveToDir = joinPath $ map (dirBase . nameToDirId . T.pack) moveTo
     Just moveFrom <- fmap (splitDirectories . BC.unpack) <$> getParam "moveFrom"
     let projectDir = userProjectDir mode (userId user)
     let moveFromDir = projectDir </> joinPath (map (dirBase . nameToDirId . T.pack) moveFrom)
->>>>>>> c1338066
     Just isFile <- getParam "isFile"
     case isFile of
       "true" -> do
@@ -276,28 +268,16 @@
         let projectId = nameToProjectId $ T.decodeUtf8 name
         liftIO $ ensureProjectDir mode (userId user) moveToDir projectId
         liftIO $ copyDirIfExists (dropFileName $ moveFromDir </> projectFile projectId) $ dropFileName $ projectDir </> moveToDir </> projectFile projectId
-<<<<<<< HEAD
-        empty <- liftIO $ getDirectoryContents (dropFileName $ moveFromDir </> projectFile projectId) >>= 
-                          return . (\l1 -> length l1 == 3 && sort l1 == sort [".", "..", takeFileName $ projectFile projectId])
-=======
         empty <- liftIO $ fmap
             (\ l1 ->
                length l1 == 3 &&
                  sort l1 == sort [".", "..", takeFileName $ projectFile projectId])
             (getDirectoryContents
                (dropFileName $ moveFromDir </> projectFile projectId))
->>>>>>> c1338066
         liftIO $ if empty then removeDirectoryIfExists (dropFileName $ moveFromDir </> projectFile projectId)
                  else removeFileIfExists $ moveFromDir </> projectFile projectId
       "false" -> do
         let dirName = last $ splitDirectories moveFromDir
-<<<<<<< HEAD
-        let dir = moveToDir </> (take 3 dirName) </> dirName
-        liftIO $ ensureUserBaseDir mode (userId user) $ dir
-        liftIO $ copyDirIfExists moveFromDir $ projectDir </> dir
-        empty <- liftIO $ getDirectoryContents (takeDirectory $ moveFromDir) >>= return . (\l1 -> length l1 == 3 && sort l1 == sort [".", "..", takeFileName moveFromDir])
-        liftIO $ removeDirectoryIfExists $ if empty then (takeDirectory $ moveFromDir) else moveFromDir
-=======
         let dir = moveToDir </> take 3 dirName </> dirName
         liftIO $ ensureUserBaseDir mode (userId user) dir
         liftIO $ copyDirIfExists moveFromDir $ projectDir </> dir
@@ -308,7 +288,6 @@
                  sort l1 == sort [".", "..", takeFileName moveFromDir])
             (getDirectoryContents (takeDirectory moveFromDir))
         liftIO $ removeDirectoryIfExists $ if empty then takeDirectory moveFromDir else moveFromDir
->>>>>>> c1338066
 
 saveXMLHashHandler :: Snap ()
 saveXMLHashHandler = do

<!DOCTYPE html>

<!--
     Copyright 2020 The CodeWorld Authors. All rights reserved.

     Licensed under the Apache License, Version 2.0 (the "License");
     you may not use this file except in compliance with the License.
     You may obtain a copy of the License at

     http://www.apache.org/licenses/LICENSE-2.0

     Unless required by applicable law or agreed to in writing, software
     distributed under the License is distributed on an "AS IS" BASIS,
     WITHOUT WARRANTIES OR CONDITIONS OF ANY KIND, either express or implied.
     See the License for the specific language governing permissions and
     limitations under the License.
   -->

<html>
  <head>
    <meta content="text/html; charset=utf-8" http-equiv="content-type" />
    <title>CodeWorld Blocks</title>
    <link rel="stylesheet" href="css/blockly.css" />
    <link rel="stylesheet" href="css/codemirror.css" />
    <link rel="stylesheet" href="css/codeworld.css" />
    <link rel="stylesheet" href="css/show-hint.css" />
    <link rel="stylesheet" href="css/codeworld-cm.css" />
    <link rel="stylesheet" href="css/directoryTree.css" />
    <link
      rel="stylesheet"
      href="mirrored/cdn.materialdesignicons.com/3.6.95/css/materialdesignicons.min.css"
    />
  </head>

  <body>
    <div class="root">
      <div class="ui-layout-container">
        <div id="nav" class="dropbox ui-layout-west">
          <div class="nav_items">
            <a id="newFolderButton" class="cw-button red">
              <i class="mdi mdi-18px mdi-folder"></i>&nbsp; New Folder
            </a>
            <a id="newButton" class="cw-button red">
              <i class="mdi mdi-18px mdi-plus"></i>&nbsp; New
            </a>
            <a id="saveButton" class="cw-button blue" style="display: none">
              <i class="mdi mdi-18px mdi-cloud-upload"></i>&nbsp; Save
            </a>
            <a id="saveAsButton" class="cw-button blue">
              <i class="mdi mdi-18px mdi-dots-horizontal"></i>&nbsp; Save As
            </a>
            <a id="deleteButton" class="cw-button red" style="display: none">
              <i class="mdi mdi-18px mdi-delete"></i>&nbsp; Delete
            </a>
          </div>
          <div id="directoryTree"></div>
        </div>

        <div
          class="dropbox ui-layout-center"
          id="blocklyDiv"
          style="height: 84%; width: 100%"
        ></div>

        <div id="result" style="display: none" class="ui-layout-east">
          <div
            id="obsolete-code-alert"
            class="obsolete-code-alert-fadeout"
          ></div>
          <iframe
            id="runner"
            class="dropbox"
            width="500"
            height="500"
            style="display: none"
          ></iframe>

          <pre
            id="message"
            class="dropbox"
            style="width: 100%; min-height: 100px; padding: 5px; display: none"
          ></pre>

          <span
            ><a
              type="button"
              style="margin-top: 5px"
              id="editButton"
              target="_blank"
              class="cw-button blue"
            >
              <span>Edit code</span>
            </a>
          </span>
          <pre
            id="genCode"
            class="dropbox cm-s-default CodeMirror"
            style="width: 100%; height: 100%; padding: 10px"
          ></pre>
        </div>
      </div>
      <div id="toolbar">
        <div id="buttons">
<<<<<<< HEAD
          <a
            id="navButton"
            class="cw-button blue"
            onclick="window.mainLayout.toggle('west')"
            style="display: none"
=======
          <a id="navButton" class="cw-button blue" style="display: none"
>>>>>>> 12b1a1e6
            ><i class="mdi mdi-18px mdi-menu"></i
          ></a>
          <a id="signin" class="cw-button blue"
            ><i class="mdi mdi-18px mdi-login"></i>&nbsp; Sign In</a
          >
          <a id="signout" class="cw-button blue" style="display: none"
            ><i class="mdi mdi-18px mdi-logout"></i>&nbsp; Sign Out</a
          >
          <a id="docButton" class="cw-button blue"
            ><i class="mdi mdi-18px mdi-book-open-variant"></i>&nbsp; Guide</a
          >
          <a
            id="bugButton"
            class="cw-button blue"
            target="_blank"
            href="https://github.com/google/codeworld/issues/new?labels=funblocks"
            ><i class="mdi mdi-18px mdi-bug"></i>&nbsp; Report Bug</a
          >
        </div>
        <span></span>
        <div id="runButtons">
          <a
            id="shareFolderButton"
            class="cw-button yellow"
            style="display: none"
            ><i class="mdi mdi-18px mdi-folder-outline"></i>&nbsp; Share
            Folder</a
          >
<<<<<<< HEAD
          <a id="shareButton" class="cw-button yellow"
=======
          <a id="shareButton" class="cw-button yellow" style="display: none"
>>>>>>> 12b1a1e6
            ><i class="mdi mdi-18px mdi-share"></i>&nbsp; Share</a
          >
          <a id="btnStop" class="cw-button red"
            ><i class="mdi mdi-18px mdi-stop"></i>&nbsp; Stop</a
          >
          <a id="btnRun" class="cw-button green"
            ><i class="mdi mdi-18px mdi-play"></i>&nbsp; Run</a
          >
        </div>
      </div>
    </div>

    <script src="https://cdn.polyfill.io/v2/polyfill.min.js?features=default,Array.prototype.find,Number.isFinite,Number.isInteger,console,console.log,document.head,performance.now"></script>
    <script
      type="text/javascript"
      src="js/details-element-polyfill.js"
    ></script>

    <!-- Initialization in JS -->
    <script type="module" src="js/funblocks.js"></script>

    <script language="javascript" src="js/blocks_rts.js"></script>
    <script language="javascript" src="js/blocks_lib.js"></script>
    <script language="javascript" src="js/blocks_out.js"></script>
    <script src="mirrored/code.jquery.com/jquery-2.2.4.min.js"></script>

    <script src="blockly/blockly_compressed.js"></script>
    <script src="blockly/blocks/lists.js"></script>
    <!-- CodeWorld blocks -->
    <script src="js/blocks/cw-text.js"></script>
    <script src="js/blocks/cw-logic.js"></script>
    <script src="js/blocks/cw-tuples.js"></script>
    <script src="js/blocks/cw-pictures.js"></script>
    <script src="js/blocks/cw-math.js"></script>
    <script src="js/blocks/cw-lists.js"></script>
    <script src="js/blocks/cw-program.js"></script>
    <script src="js/blocks/cw-event.js"></script>
    <script src="js/blocks/init.js"></script>
    <!-- Blockly blocks -->
    <script src="blockly/blocks/types.js"></script>
    <script src="blockly/blocks/procedures.js"></script>
    <script src="blockly/blocks/funblocks-procedures.js"></script>
    <script src="blockly/msg/js/en.js"></script>

    <script
      src="mirrored/code.jquery.com/jquery-1.12.4.min.js"
      integrity="sha256-ZosEbRLbNQzLpnKIkEdrPv7lOy9C27hHQ+Xp8a4MxAQ="
      crossorigin="anonymous"
    ></script>
    <script
      src="mirrored/code.jquery.com/ui/1.12.0/jquery-ui.min.js"
      integrity="sha256-eGE6blurk5sHj+rmkfsGYeKyZx3M4bG+ZlFyA7Kns7E="
      crossorigin="anonymous"
    ></script>
    <script
      type="text/javascript"
      src="mirrored/cdnjs.cloudflare.com/ajax/libs/jquery-layout/1.4.3/jquery.layout_and_plugins.min.js"
    ></script>
    <script
      type="text/javascript"
      src="mirrored/cdnjs.cloudflare.com/ajax/libs/jqtree/1.4.10/tree.jquery.js"
    ></script>
    <script src="js/blocks_runmain.js"></script>
    <script
      type="text/javascript"
      src="js/codemirror-compressed.js"
      charset="UTF-8"
    ></script>
    <script type="text/javascript" src="js/codeworld-mode.js"></script>
    <script
      type="text/javascript"
      src="mirrored/cdn.jsdelivr.net/npm/promise-polyfill@7.1.0/dist/promise.min.js"
    ></script>

    <xml id="toolbox" style="display: none">
      <category name="Programs">
        <block type="cwDrawingOf"></block>
        <block type="cwActivityOf"></block>
        <block type="cwAnimationOf"></block>
        <block type="cwSimulationOf"></block>
        <block type="cwInteractionOf"></block>
        <block type="comment"></block>
      </category>
      <category name="Pictures">
        <block type="cwBlank"></block>
        <block type="cwCodeWorldLogo"></block>
        <block type="cwCircle">
          <value name="RADIUS">
            <shadow type="numNumber">
              <field name="NUMBER">5</field>
            </shadow>
          </value>
        </block>
        <block type="cwSolidCircle">
          <value name="RADIUS">
            <shadow type="numNumber">
              <field name="NUMBER">5</field>
            </shadow>
          </value>
        </block>
        <block type="cwThickCircle">
          <value name="RADIUS">
            <shadow type="numNumber">
              <field name="NUMBER">5</field>
            </shadow>
          </value>
          <value name="LINEWIDTH">
            <shadow type="numNumber">
              <field name="NUMBER">1</field>
            </shadow>
          </value>
        </block>
        <block type="cwRectangle">
          <value name="WIDTH">
            <shadow type="numNumber">
              <field name="NUMBER">5</field>
            </shadow>
          </value>
          <value name="HEIGHT">
            <shadow type="numNumber">
              <field name="NUMBER">5</field>
            </shadow>
          </value>
        </block>
        <block type="cwSolidRectangle">
          <value name="WIDTH">
            <shadow type="numNumber">
              <field name="NUMBER">5</field>
            </shadow>
          </value>
          <value name="HEIGHT">
            <shadow type="numNumber">
              <field name="NUMBER">5</field>
            </shadow>
          </value>
        </block>
        <block type="cwThickRectangle">
          <value name="WIDTH">
            <shadow type="numNumber">
              <field name="NUMBER">5</field>
            </shadow>
          </value>
          <value name="HEIGHT">
            <shadow type="numNumber">
              <field name="NUMBER">5</field>
            </shadow>
          </value>
          <value name="LINEWIDTH">
            <shadow type="numNumber">
              <field name="NUMBER">1</field>
            </shadow>
          </value>
        </block>
        <block type="cwArc">
          <value name="STARTANGLE">
            <shadow type="numNumber">
              <field name="NUMBER">45</field>
            </shadow>
          </value>
          <value name="ENDANGLE">
            <shadow type="numNumber">
              <field name="NUMBER">135</field>
            </shadow>
          </value>
          <value name="RADIUS">
            <shadow type="numNumber">
              <field name="NUMBER">5</field>
            </shadow>
          </value>
        </block>
        <block type="cwSector">
          <value name="STARTANGLE">
            <shadow type="numNumber">
              <field name="NUMBER">45</field>
            </shadow>
          </value>
          <value name="ENDANGLE">
            <shadow type="numNumber">
              <field name="NUMBER">135</field>
            </shadow>
          </value>
          <value name="RADIUS">
            <shadow type="numNumber">
              <field name="NUMBER">5</field>
            </shadow>
          </value>
        </block>
        <block type="cwThickArc">
          <value name="STARTANGLE">
            <shadow type="numNumber">
              <field name="NUMBER">45</field>
            </shadow>
          </value>
          <value name="ENDANGLE">
            <shadow type="numNumber">
              <field name="NUMBER">135</field>
            </shadow>
          </value>
          <value name="RADIUS">
            <shadow type="numNumber">
              <field name="NUMBER">5</field>
            </shadow>
          </value>
          <value name="LINEWIDTH">
            <shadow type="numNumber">
              <field name="NUMBER">1</field>
            </shadow>
          </value>
        </block>
        <block type="cwLettering">
          <value name="TEXT">
            <shadow type="text_typed">
              <field name="TEXT"></field>
            </shadow>
          </value>
        </block>
      </category>
      <category name="Coordinates">
        <block type="cwCoordinatePlane"></block>
        <block type="pair_create_typed">
          <value name="FIRST">
            <shadow type="numNumber">
              <field name="NUMBER">0</field>
            </shadow>
          </value>
          <value name="SECOND">
            <shadow type="numNumber">
              <field name="NUMBER">0</field>
            </shadow>
          </value>
        </block>
        <block type="lists_polyline"> </block>
        <block type="lists_thickPolyline">
          <value name="THICKNESS">
            <shadow type="numNumber">
              <field name="NUMBER">0</field>
            </shadow>
          </value>
        </block>
        <block type="lists_polygon"> </block>
        <block type="lists_solidPolygon"> </block>
        <block type="lists_thickPolygon">
          <value name="THICKNESS">
            <shadow type="numNumber">
              <field name="NUMBER">0</field>
            </shadow>
          </value>
        </block>
        <block type="lists_curve"> </block>
        <block type="lists_thickCurve">
          <value name="THICKNESS">
            <shadow type="numNumber">
              <field name="NUMBER">0</field>
            </shadow>
          </value>
        </block>
        <block type="lists_closedCurve"> </block>
        <block type="lists_solidClosedCurve"> </block>
        <block type="lists_thickClosedCurve">
          <value name="THICKNESS">
            <shadow type="numNumber">
              <field name="NUMBER">0</field>
            </shadow>
          </value>
        </block>
      </category>
      <category name="Transformations">
        <block type="cwCombine">
          <value name="PIC0">
            <shadow type="cwBlank"></shadow>
          </value>
          <value name="PIC1">
            <shadow type="cwBlank"></shadow>
          </value>
        </block>
        <block type="cwColored">
          <value name="PICTURE">
            <shadow type="cwBlank"></shadow>
          </value>
          <value name="COLOR">
            <shadow type="cwBlack"></shadow>
          </value>
        </block>
        <block type="cwTranslate">
          <value name="PICTURE">
            <shadow type="cwBlank"></shadow>
          </value>
          <value name="X">
            <shadow type="numNumber">
              <field name="NUMBER">0</field>
            </shadow>
          </value>
          <value name="Y">
            <shadow type="numNumber">
              <field name="NUMBER">0</field>
            </shadow>
          </value>
        </block>
        <block type="cwRotate">
          <value name="PICTURE">
            <shadow type="cwBlank"></shadow>
          </value>
          <value name="ANGLE">
            <shadow type="numNumber">
              <field name="NUMBER">0</field>
            </shadow>
          </value>
        </block>
        <block type="cwScale">
          <value name="PICTURE">
            <shadow type="cwBlank"></shadow>
          </value>
          <value name="HORZ">
            <shadow type="numNumberPerc">
              <field name="NUMBER">100</field>
            </shadow>
          </value>
          <value name="VERTZ">
            <shadow type="numNumberPerc">
              <field name="NUMBER">100</field>
            </shadow>
          </value>
        </block>
        <block type="lists_pictures"></block>
      </category>
      <category name="Colors">
        <block type="cwRed"></block>
        <block type="cwBlue"></block>
        <block type="cwGreen"></block>
        <block type="cwBrown"></block>
        <block type="cwOrange"></block>
        <block type="cwBlack"></block>
        <block type="cwWhite"></block>
        <block type="cwYellow"></block>
        <block type="cwPink"></block>
        <block type="cwPurple"></block>
        <block type="cwGray"></block>
        <block type="cwMixed"></block>
        <block type="cwLight">
          <value name="COL">
            <shadow type="cwRed"></shadow>
          </value>
        </block>
        <block type="cwDark">
          <value name="COL">
            <shadow type="cwRed"></shadow>
          </value>
        </block>
        <block type="cwBright">
          <value name="COL">
            <shadow type="cwRed"></shadow>
          </value>
        </block>
        <block type="cwDull">
          <value name="COL">
            <shadow type="cwRed"></shadow>
          </value>
        </block>
        <block type="cwTranslucent">
          <value name="COL">
            <shadow type="cwRed"></shadow>
          </value>
        </block>
        <block type="cwRGB">
          <value name="RED">
            <shadow type="numNumberPerc">
              <field name="NUMBER">50</field>
            </shadow>
          </value>
          <value name="BLUE">
            <shadow type="numNumberPerc">
              <field name="NUMBER">50</field>
            </shadow>
          </value>
          <value name="GREEN">
            <shadow type="numNumberPerc">
              <field name="NUMBER">50</field>
            </shadow>
          </value>
        </block>
        <block type="cwRGBA">
          <value name="RED">
            <shadow type="numNumberPerc">
              <field name="NUMBER">50</field>
            </shadow>
          </value>
          <value name="BLUE">
            <shadow type="numNumberPerc">
              <field name="NUMBER">50</field>
            </shadow>
          </value>
          <value name="GREEN">
            <shadow type="numNumberPerc">
              <field name="NUMBER">50</field>
            </shadow>
          </value>
          <value name="ALPHA">
            <shadow type="numNumberPerc">
              <field name="NUMBER">100</field>
            </shadow>
          </value>
        </block>
        <block type="cwHSL">
          <value name="HUE">
            <shadow type="numNumber">
              <field name="NUMBER">180</field>
            </shadow>
          </value>
          <value name="SAT">
            <shadow type="numNumberPerc">
              <field name="NUMBER">50</field>
            </shadow>
          </value>
          <value name="LUM">
            <shadow type="numNumberPerc">
              <field name="NUMBER">50</field>
            </shadow>
          </value>
        </block>
      </category>
      <category name="Numbers">
        <block type="numNumber"></block>
        <block type="numNumberPerc"></block>
        <block type="numAdd">
          <value name="LEFT">
            <shadow type="numNumber"></shadow>
          </value>
          <value name="RIGHT">
            <shadow type="numNumber"></shadow>
          </value>
        </block>
        <block type="numSub">
          <value name="LEFT">
            <shadow type="numNumber"></shadow>
          </value>
          <value name="RIGHT">
            <shadow type="numNumber"></shadow>
          </value>
        </block>
        <block type="numMult">
          <value name="LEFT">
            <shadow type="numNumber"></shadow>
          </value>
          <value name="RIGHT">
            <shadow type="numNumber"></shadow>
          </value>
        </block>
        <block type="numDiv">
          <value name="LEFT">
            <shadow type="numNumber"></shadow>
          </value>
          <value name="RIGHT">
            <shadow type="numNumber">
              <field name="NUMBER">1</field>
            </shadow>
          </value>
        </block>
        <block type="numExp">
          <value name="LEFT">
            <shadow type="numNumber"></shadow>
          </value>
          <value name="RIGHT">
            <shadow type="numNumber"></shadow>
          </value>
        </block>
        <block type="numMax">
          <value name="LEFT">
            <shadow type="numNumber"></shadow>
          </value>
          <value name="RIGHT">
            <shadow type="numNumber"></shadow>
          </value>
        </block>
        <block type="numMin">
          <value name="LEFT">
            <shadow type="numNumber"></shadow>
          </value>
          <value name="RIGHT">
            <shadow type="numNumber"></shadow>
          </value>
        </block>
        <block type="numOpposite">
          <value name="NUM">
            <shadow type="numNumber"></shadow>
          </value>
        </block>
        <block type="numAbs">
          <value name="NUM">
            <shadow type="numNumber"></shadow>
          </value>
        </block>
        <block type="numRound">
          <value name="NUM">
            <shadow type="numNumber"></shadow>
          </value>
        </block>
        <block type="numReciprocal">
          <value name="NUM">
            <shadow type="numNumber"></shadow>
          </value>
        </block>
        <block type="numQuot">
          <value name="LEFT">
            <shadow type="numNumber"></shadow>
          </value>
          <value name="RIGHT">
            <shadow type="numNumber"></shadow>
          </value>
        </block>
        <block type="numRem">
          <value name="LEFT">
            <shadow type="numNumber"></shadow>
          </value>
          <value name="RIGHT">
            <shadow type="numNumber"></shadow>
          </value>
        </block>
        <block type="numPi"> </block>
        <block type="numSqrt">
          <value name="NUM">
            <shadow type="numNumber"></shadow>
          </value>
        </block>
        <block type="numGCD">
          <value name="LEFT">
            <shadow type="numNumber"></shadow>
          </value>
          <value name="RIGHT">
            <shadow type="numNumber"></shadow>
          </value>
        </block>
        <block type="numSin">
          <value name="VAL">
            <shadow type="numNumber"></shadow>
          </value>
        </block>
        <block type="numCos">
          <value name="VAL">
            <shadow type="numNumber"></shadow>
          </value>
        </block>
      </category>
      <category name="Text">
        <block type="text_typed"></block>
        <block type="txtConcat">
          <value name="STR0">
            <shadow type="text_typed"></shadow>
          </value>
          <value name="STR1">
            <shadow type="text_typed"></shadow>
          </value>
        </block>
        <block type="txtPrinted">
          <value name="TEXT">
            <shadow type="numNumber"></shadow>
          </value>
        </block>
        <block type="txtLowercase">
          <value name="TEXT">
            <shadow type="text_typed"></shadow>
          </value>
        </block>
        <block type="txtUppercase">
          <value name="TEXT">
            <shadow type="text_typed"></shadow>
          </value>
        </block>
      </category>
      <category name="Logic">
        <block type="conIf">
          <value name="IF">
            <shadow type="conTrue"></shadow>
          </value>
        </block>
        <block type="conEq"></block>
        <block type="conNeq"></block>
        <block type="conAnd">
          <value name="LEFT">
            <shadow type="conTrue"></shadow>
          </value>
          <value name="RIGHT">
            <shadow type="conTrue"></shadow>
          </value>
        </block>
        <block type="conOr">
          <value name="LEFT">
            <shadow type="conFalse"></shadow>
          </value>
          <value name="RIGHT">
            <shadow type="conFalse"></shadow>
          </value>
        </block>
        <block type="conNot">
          <value name="VALUE">
            <shadow type="conTrue"></shadow>
          </value>
        </block>
        <block type="conTrue"></block>
        <block type="conFalse"></block>
        <block type="conGreater">
          <value name="LEFT">
            <shadow type="numNumber"></shadow>
          </value>
          <value name="RIGHT">
            <shadow type="numNumber"></shadow>
          </value>
        </block>
        <block type="conGeq">
          <value name="LEFT">
            <shadow type="numNumber"></shadow>
          </value>
          <value name="RIGHT">
            <shadow type="numNumber"></shadow>
          </value>
        </block>
        <block type="conLess">
          <value name="LEFT">
            <shadow type="numNumber"></shadow>
          </value>
          <value name="RIGHT">
            <shadow type="numNumber"></shadow>
          </value>
        </block>
        <block type="conLeq">
          <value name="LEFT">
            <shadow type="numNumber"></shadow>
          </value>
          <value name="RIGHT">
            <shadow type="numNumber"></shadow>
          </value>
        </block>
        <block type="conEven">
          <value name="VALUE">
            <shadow type="numNumber"></shadow>
          </value>
        </block>
        <block type="conOdd">
          <value name="VALUE">
            <shadow type="numNumber"></shadow>
          </value>
        </block>
        <block type="conStartWith">
          <value name="TEXTMAIN">
            <shadow type="text_typed"></shadow>
          </value>
          <value name="TEXTTEST">
            <shadow type="text_typed"></shadow>
          </value>
        </block>
        <block type="conEndWith">
          <value name="TEXTMAIN">
            <shadow type="text_typed"></shadow>
          </value>
          <value name="TEXTTEST">
            <shadow type="text_typed"></shadow>
          </value>
        </block>
      </category>
      <category name="Tuples">
        <block type="pair_create_typed"> </block>
        <block type="pair_first_typed"> </block>
        <block type="pair_second_typed"> </block>
      </category>
      <category name="Lists">
        <block type="lists_create_with_typed"></block>
        <block type="lists_cons"></block>
        <block type="lists_append"></block>
        <block type="lists_numgen">
          <value name="LEFT">
            <shadow type="numNumber">
              <field name="NUMBER">1</field>
            </shadow>
          </value>
          <value name="RIGHT">
            <shadow type="numNumber">
              <field name="NUMBER">10</field>
            </shadow>
          </value>
        </block>
        <block type="lists_numgenstep">
          <value name="LEFT">
            <shadow type="numNumber">
              <field name="NUMBER">1</field>
            </shadow>
          </value>
          <value name="NEXT">
            <shadow type="numNumber">
              <field name="NUMBER">3</field>
            </shadow>
          </value>
          <value name="RIGHT">
            <shadow type="numNumber">
              <field name="NUMBER">9</field>
            </shadow>
          </value>
        </block>
        <block type="lists_comprehension"></block>
        <block type="lists_at">
          <value name="POS">
            <shadow type="numNumber">
              <field name="NUMBER">1</field>
            </shadow>
          </value>
        </block>
        <block type="lists_length"></block>
        <block type="lists_repeating"></block>
        <block type="lists_shuffled">
          <value name="SEED">
            <shadow type="numNumber">
              <field name="NUMBER">0</field>
            </shadow>
          </value>
        </block>
        <block type="lists_sorted"></block>
        <block type="lists_reversed"></block>
        <block type="lists_first">
          <value name="COUNT">
            <shadow type="numNumber">
              <field name="NUMBER">3</field>
            </shadow>
          </value>
        </block>
        <block type="lists_rest">
          <value name="COUNT">
            <shadow type="numNumber">
              <field name="NUMBER">3</field>
            </shadow>
          </value>
        </block>
      </category>
      <category name="Types" custom="DATATYPE"></category>
      <category name="Events" custom="EVENT"></category>
      <category name="Definitions" custom="PROCEDURE"> </category>
    </xml>
  </body>
</html><|MERGE_RESOLUTION|>--- conflicted
+++ resolved
@@ -101,15 +101,7 @@
       </div>
       <div id="toolbar">
         <div id="buttons">
-<<<<<<< HEAD
-          <a
-            id="navButton"
-            class="cw-button blue"
-            onclick="window.mainLayout.toggle('west')"
-            style="display: none"
-=======
           <a id="navButton" class="cw-button blue" style="display: none"
->>>>>>> 12b1a1e6
             ><i class="mdi mdi-18px mdi-menu"></i
           ></a>
           <a id="signin" class="cw-button blue"
@@ -138,11 +130,7 @@
             ><i class="mdi mdi-18px mdi-folder-outline"></i>&nbsp; Share
             Folder</a
           >
-<<<<<<< HEAD
           <a id="shareButton" class="cw-button yellow"
-=======
-          <a id="shareButton" class="cw-button yellow" style="display: none"
->>>>>>> 12b1a1e6
             ><i class="mdi mdi-18px mdi-share"></i>&nbsp; Share</a
           >
           <a id="btnStop" class="cw-button red"

<!DOCTYPE html>

<!--
  Copyright 2020 The CodeWorld Authors. All rights reserved.

  Licensed under the Apache License, Version 2.0 (the "License");
  you may not use this file except in compliance with the License.
  You may obtain a copy of the License at

      http://www.apache.org/licenses/LICENSE-2.0

  Unless required by applicable law or agreed to in writing, software
  distributed under the License is distributed on an "AS IS" BASIS,
  WITHOUT WARRANTIES OR CONDITIONS OF ANY KIND, either express or implied.
  See the License for the specific language governing permissions and
  limitations under the License.
-->

<html>
  <head>
    <script src="https://cdn.polyfill.io/v2/polyfill.min.js?features=default,Array.prototype.find,Number.isFinite,Number.isInteger,console,console.log,document.head,performance.now"></script>
<<<<<<< HEAD
=======
    <script>
      window.markdeepOptions = {
        mode: "script",
      };
    </script>
    <script
      src="mirrored/casual-effects.com/markdeep/latest/markdeep.min.js"
      charset="UTF-8"
    ></script>
>>>>>>> 9f7f024c
    <script
      src="mirrored/code.jquery.com/jquery-1.12.4.min.js"
      integrity="sha256-ZosEbRLbNQzLpnKIkEdrPv7lOy9C27hHQ+Xp8a4MxAQ="
      crossorigin="anonymous"
    ></script>
    <script
      src="mirrored/code.jquery.com/ui/1.12.0/jquery-ui.min.js"
      integrity="sha256-eGE6blurk5sHj+rmkfsGYeKyZx3M4bG+ZlFyA7Kns7E="
      crossorigin="anonymous"
    ></script>
    <title>CodeWorld</title>
    <link
      rel="stylesheet"
      href="mirrored/cdn.materialdesignicons.com/3.6.95/css/materialdesignicons.min.css"
    />
    <link
      rel="stylesheet"
      href="//code.jquery.com/ui/1.12.1/themes/base/jquery-ui.css"
    />
    <link rel="stylesheet" href="css/theme-variables.css" />
    <link rel="stylesheet" href="css/doc.css" />
    <link rel="stylesheet" href="css/codemirror.css" />
    <link rel="stylesheet" href="css/codeworld-cm.css" />
    <script
      type="text/javascript"
      src="js/codemirror-compressed.js"
      charset="UTF-8"
    ></script>
    <script type="text/javascript" src="js/codeworld-mode.js"></script>
    <script type="module" src="js/doc.js"></script>
  </head>

  <body>
    <div id="help"></div>
  </body>
</html><|MERGE_RESOLUTION|>--- conflicted
+++ resolved
@@ -19,18 +19,6 @@
 <html>
   <head>
     <script src="https://cdn.polyfill.io/v2/polyfill.min.js?features=default,Array.prototype.find,Number.isFinite,Number.isInteger,console,console.log,document.head,performance.now"></script>
-<<<<<<< HEAD
-=======
-    <script>
-      window.markdeepOptions = {
-        mode: "script",
-      };
-    </script>
-    <script
-      src="mirrored/casual-effects.com/markdeep/latest/markdeep.min.js"
-      charset="UTF-8"
-    ></script>
->>>>>>> 9f7f024c
     <script
       src="mirrored/code.jquery.com/jquery-1.12.4.min.js"
       integrity="sha256-ZosEbRLbNQzLpnKIkEdrPv7lOy9C27hHQ+Xp8a4MxAQ="

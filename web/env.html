--- conflicted
+++ resolved
@@ -91,20 +91,14 @@
         <span></span>
         <div id="runButtons">
           <a id="shareFolderButton" class="cw-button yellow" style="display:none" onclick="shareFolder()"><i class="mdi mdi-18px mdi-folder-outline"></i>&nbsp; Share Folder</a>
-<<<<<<< HEAD
           <a id="askFeedbackButton" class="cw-button yellow" style="display:none" onclick="shareForFeedback()"><i class="mdi mdi-18px mdi-comment-text-outline"></i>&nbsp; Ask Feedback</a>
-          <a id="shareButton" class="cw-button yellow" style="display:none" onclick="share()"><i class="mdi mdi-18px mdi-share"></i>&nbsp; Share</a>
-          <a id="stopButton" class="cw-button red" onclick="stop()"><i class="mdi mdi-18px mdi-stop"></i>&nbsp; Stop</a>
-          <a id="compileButton" class="cw-button green" onclick="compile()"><i class="mdi mdi-18px mdi-play"></i>&nbsp; Run</a>
-=======
           <span><i class="mdi mdi-24px mdi-record" style="display:none" id="recordIcon"><!--Recording Icon--></i></span>
           <a id="startRecButton" style="display:none" class="cw-button red" onclick="captureStart()"><i class="mdi mdi-18px mdi-record"></i>&nbsp; Start Recording</a>
           <a id="stopRecButton" style="display:none" class="cw-button yellow" onclick="stopRecording()"><i class="mdi mdi-18px mdi-stop"></i>&nbsp; Stop Recording</a>
           <a id="shareButton" class="cw-button yellow" style="display:none" onclick="share()"><i class="mdi mdi-18px mdi-share"></i>&nbsp; Share</a>
           <a id="inspectButton" class="cw-button cyan" style="display:none" onclick="inspect()"><i class="mdi mdi-18px mdi-magnify"></i>&nbsp; Inspect</a>
-          <a class="cw-button red" onclick="stop()"><i class="mdi mdi-18px mdi-stop"></i>&nbsp; Stop</a>
-          <a class="cw-button green" onclick="compile()"><i class="mdi mdi-18px mdi-play"></i>&nbsp; Run</a>
->>>>>>> 1c091d82
+          <a id="stopButton" class="cw-button red" onclick="stop()"><i class="mdi mdi-18px mdi-stop"></i>&nbsp; Stop</a>
+          <a id="compileButton" class="cw-button green" onclick="compile()"><i class="mdi mdi-18px mdi-play"></i>&nbsp; Run</a>
         </div>
       </div>
     </div>

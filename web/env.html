--- conflicted
+++ resolved
@@ -91,15 +91,7 @@
       </div>
       <div id="toolbar">
         <div id="buttons">
-<<<<<<< HEAD
-          <a
-            id="navButton"
-            class="cw-button blue"
-            onclick="window.mainLayout.toggle('west')"
-            style="display: none"
-=======
           <a id="navButton" class="cw-button blue" style="display: none"
->>>>>>> 12b1a1e6
             ><i class="mdi mdi-18px mdi-menu"></i
           ></a>
           <a id="signin" class="cw-button blue"
@@ -150,11 +142,7 @@
           <a id="stopRecButton" style="display: none" class="cw-button yellow"
             ><i class="mdi mdi-18px mdi-stop"></i>&nbsp; Stop Recording</a
           >
-<<<<<<< HEAD
           <a id="shareButton" class="cw-button yellow cw-button--disabled"
-=======
-          <a id="shareButton" class="cw-button yellow" style="display: none"
->>>>>>> 12b1a1e6
             ><i class="mdi mdi-18px mdi-share"></i>&nbsp; Share</a
           >
           <a

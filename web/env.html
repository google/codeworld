<!doctype html>

<!--
  Copyright 2016 The CodeWorld Authors. All rights reserved.

  Licensed under the Apache License, Version 2.0 (the "License");
  you may not use this file except in compliance with the License.
  You may obtain a copy of the License at

      http://www.apache.org/licenses/LICENSE-2.0

  Unless required by applicable law or agreed to in writing, software
  distributed under the License is distributed on an "AS IS" BASIS,
  WITHOUT WARRANTIES OR CONDITIONS OF ANY KIND, either express or implied.
  See the License for the specific language governing permissions and
  limitations under the License.
-->

<html>
  <head>
    <title>CodeWorld</title>
    <link rel="stylesheet" href="css/codemirror.css">
    <link rel="stylesheet" href="css/codeworld.css">
    <link rel="stylesheet" href="css/show-hint.css">
    <link rel="stylesheet" href="css/codeworld-cm.css">
    <link rel="stylesheet" href="//cdn.materialdesignicons.com/1.6.50/css/materialdesignicons.min.css">
    <link rel="stylesheet" href="https://cdnjs.cloudflare.com/ajax/libs/sweetalert/1.1.0/sweetalert.min.css">

    <script type="text/template" id="projectTemplate">
<<<<<<< HEAD
      <a class="cw-button cw-button-left green {{ifactive project-active}}"><i class="mdi mdi-18px mdi-cube"></i>&nbsp; {{label}}</a>
    </script>
  </head>
  <body class="flex">
    <div id="mainRow">
      <div id="nav" class="dropbox">
        <div class="nav_items">
          <a id="newButton" class="cw-button cw-button-left red" onclick="newProject()">
            <i class="mdi mdi-18px mdi-plus"></i>&nbsp; New
          </a>
          <a id="saveButton" class="cw-button cw-button-left blue" style="display:none" onclick="saveProject()">
            <i class="mdi mdi-18px mdi-cloud-upload"></i>&nbsp; Save
          </a>
          <a id="saveAsButton" class="cw-button cw-button-left blue" style="display:none" onclick="saveProjectAs()">
            <i class="mdi mdi-18px mdi-dots-horizontal"></i>&nbsp; Save As
          </a>
          <a id="deleteButton" class="cw-button cw-button-left red" style="display:none" onclick="deleteProject()">
            <i class="mdi mdi-18px mdi-delete"></i>&nbsp; Delete
          </a>
        </div>
        <div class="nav_items" id="nav_mine"></div>
        <div class="nav_items">
          <a id="signout" class="cw-button cw-button-left blue" style="display:none" onclick="signout()">
            <i class="mdi mdi-18px mdi-logout"></i>&nbsp; Sign Out
          </a>
          <a id="signin"  class="cw-button cw-button-left blue" onclick="signin()">
            <i class="mdi mdi-18px mdi-login"></i>&nbsp; Sign In
          </a>
        </div>
=======
      <a class="cw-button green {{ifactive project-active}}"><i class="mdi mdi-18px mdi-cube"></i>&nbsp; {{label}}</a>
    </script>
  </head>
  <body>
    <div id="nav" class="dropbox ui-layout-west">
      <div class="nav_items">
        <a id="newButton" class="cw-button red" onclick="newProject()">
          <i class="mdi mdi-18px mdi-plus"></i>&nbsp; New
        </a>
        <a id="saveButton" class="cw-button blue" style="display:none" onclick="saveProject()">
          <i class="mdi mdi-18px mdi-cloud-upload"></i>&nbsp; Save
        </a>
        <a id="saveAsButton" class="cw-button blue" onclick="saveProjectAs()">
          <i class="mdi mdi-18px mdi-dots-horizontal"></i>&nbsp; Save As
        </a>
        <a id="deleteButton" class="cw-button red" style="display:none" onclick="deleteProject()">
          <i class="mdi mdi-18px mdi-delete"></i>&nbsp; Delete
        </a>
>>>>>>> b294418b
      </div>
      <div class="nav_items" id="nav_mine"></div>
    </div>

    <form id="source" class="dropbox ui-layout-center"><textarea id="editor" placeholder="Type your program here..."></textarea></form>

    <div id="result" style="display:none" class="ui-layout-east">
      <iframe id="runner" class="dropbox" width="500" height="500"></iframe>
      <pre id="message" class="dropbox"></pre>
    </div>
<<<<<<< HEAD
    <div id="buttons">
      <a id="navButton" class="cw-button blue" onclick="toggleBrowser()"><i class="mdi mdi-18px mdi-menu"></i>&nbsp; Browse</a>
      <a id="docButton" class="cw-button blue" onclick="help()"><i class="mdi mdi-18px mdi-book-open-variant"></i>&nbsp; Help</a>
      <a id="bugButton" class="cw-button blue" target="_blank" href="https://github.com/google/codeworld/issues/new"><i class="mdi mdi-18px mdi-bug"></i>&nbsp; Report Bug</a>
      <a id="shareButton" class="cw-button blue" style="display:none" onclick="share()"><i class="mdi mdi-18px mdi-share"></i>&nbsp; Share</a>
      <a class="cw-button red" onclick="stop()"><i class="mdi mdi-18px mdi-stop"></i>&nbsp; Stop</a>
      <a class="cw-button green" onclick="compile()"><i class="mdi mdi-18px mdi-play"></i>&nbsp; Run</a>
=======
    <div class="ui-layout-south">
      <div id="toolbar">
        <div id="buttons">
          <a id="navButton" class="cw-button blue" onclick="window.mainLayout.toggle('west')"><i class="mdi mdi-18px mdi-menu"></i></a>
          <a id="signin"  class="cw-button blue" onclick="signin()"><i class="mdi mdi-18px mdi-login"></i>&nbsp; Sign In</a>
          <a id="signout" class="cw-button blue" style="display:none" onclick="signout()"><i class="mdi mdi-18px mdi-logout"></i>&nbsp; Sign Out</a>
          <a id="docButton" class="cw-button blue" onclick="help()"><i class="mdi mdi-18px mdi-book-open-variant"></i>&nbsp; Help</a>
          <a id="bugButton" class="cw-button blue" target="_blank" href="https://github.com/google/codeworld/issues/new"><i class="mdi mdi-18px mdi-bug"></i>&nbsp; Report Bug</a>
        </div>
        <span></span>
        <div id="runButtons">
          <a id="shareButton" class="cw-button yellow" style="display:none" onclick="share()"><i class="mdi mdi-18px mdi-share"></i>&nbsp; Share</a>
          <a class="cw-button red" onclick="stop()"><i class="mdi mdi-18px mdi-stop"></i>&nbsp; Stop</a>
          <a class="cw-button green" onclick="compile()"><i class="mdi mdi-18px mdi-play"></i>&nbsp; Run</a>
        </div>
      </div>
>>>>>>> b294418b
    </div>

    <script src="https://code.jquery.com/jquery-1.12.4.min.js" integrity="sha256-ZosEbRLbNQzLpnKIkEdrPv7lOy9C27hHQ+Xp8a4MxAQ=" crossorigin="anonymous"></script>
    <script src="https://code.jquery.com/ui/1.12.0/jquery-ui.min.js" integrity="sha256-eGE6blurk5sHj+rmkfsGYeKyZx3M4bG+ZlFyA7Kns7E=" crossorigin="anonymous"></script>
    <script type="text/javascript" src="https://cdnjs.cloudflare.com/ajax/libs/jquery-layout/1.4.3/jquery.layout_and_plugins.min.js"></script>
    <script type="text/javascript">
      window.mainLayout = $('body').layout({
        default: {},
        south: {
          resizable: false,
          closable: false,
          enableCursorHotkey: false
        },
        west: {
          initHidden: true,
          minSize: 50,
          enableCursorHotkey: false
        },
        east: {
          initHidden: true,
          resizable: false,
          size: 508,
          enableCursorHotkey: false
        }
      });
    </script>
    <script type="text/javascript" src="https://cdnjs.cloudflare.com/ajax/libs/sweetalert/1.1.0/sweetalert.min.js" async></script>
    <script type="text/javascript" src="js/codemirror-compressed.js"></script>
    <script type="text/javascript" src="js/codeworld-mode.js"></script>
    <script type="text/javascript" src="js/codeworld_shared.js"></script>
    <script type="text/javascript" src="js/codeworld.js"></script>
    <script type="text/javascript" src="https://apis.google.com/js/platform.js?onload=handleGAPILoad" async defer></script>
    <script type="text/javascript">init();</script>
  </body>
</html><|MERGE_RESOLUTION|>--- conflicted
+++ resolved
@@ -27,37 +27,6 @@
     <link rel="stylesheet" href="https://cdnjs.cloudflare.com/ajax/libs/sweetalert/1.1.0/sweetalert.min.css">
 
     <script type="text/template" id="projectTemplate">
-<<<<<<< HEAD
-      <a class="cw-button cw-button-left green {{ifactive project-active}}"><i class="mdi mdi-18px mdi-cube"></i>&nbsp; {{label}}</a>
-    </script>
-  </head>
-  <body class="flex">
-    <div id="mainRow">
-      <div id="nav" class="dropbox">
-        <div class="nav_items">
-          <a id="newButton" class="cw-button cw-button-left red" onclick="newProject()">
-            <i class="mdi mdi-18px mdi-plus"></i>&nbsp; New
-          </a>
-          <a id="saveButton" class="cw-button cw-button-left blue" style="display:none" onclick="saveProject()">
-            <i class="mdi mdi-18px mdi-cloud-upload"></i>&nbsp; Save
-          </a>
-          <a id="saveAsButton" class="cw-button cw-button-left blue" style="display:none" onclick="saveProjectAs()">
-            <i class="mdi mdi-18px mdi-dots-horizontal"></i>&nbsp; Save As
-          </a>
-          <a id="deleteButton" class="cw-button cw-button-left red" style="display:none" onclick="deleteProject()">
-            <i class="mdi mdi-18px mdi-delete"></i>&nbsp; Delete
-          </a>
-        </div>
-        <div class="nav_items" id="nav_mine"></div>
-        <div class="nav_items">
-          <a id="signout" class="cw-button cw-button-left blue" style="display:none" onclick="signout()">
-            <i class="mdi mdi-18px mdi-logout"></i>&nbsp; Sign Out
-          </a>
-          <a id="signin"  class="cw-button cw-button-left blue" onclick="signin()">
-            <i class="mdi mdi-18px mdi-login"></i>&nbsp; Sign In
-          </a>
-        </div>
-=======
       <a class="cw-button green {{ifactive project-active}}"><i class="mdi mdi-18px mdi-cube"></i>&nbsp; {{label}}</a>
     </script>
   </head>
@@ -76,7 +45,6 @@
         <a id="deleteButton" class="cw-button red" style="display:none" onclick="deleteProject()">
           <i class="mdi mdi-18px mdi-delete"></i>&nbsp; Delete
         </a>
->>>>>>> b294418b
       </div>
       <div class="nav_items" id="nav_mine"></div>
     </div>
@@ -87,15 +55,6 @@
       <iframe id="runner" class="dropbox" width="500" height="500"></iframe>
       <pre id="message" class="dropbox"></pre>
     </div>
-<<<<<<< HEAD
-    <div id="buttons">
-      <a id="navButton" class="cw-button blue" onclick="toggleBrowser()"><i class="mdi mdi-18px mdi-menu"></i>&nbsp; Browse</a>
-      <a id="docButton" class="cw-button blue" onclick="help()"><i class="mdi mdi-18px mdi-book-open-variant"></i>&nbsp; Help</a>
-      <a id="bugButton" class="cw-button blue" target="_blank" href="https://github.com/google/codeworld/issues/new"><i class="mdi mdi-18px mdi-bug"></i>&nbsp; Report Bug</a>
-      <a id="shareButton" class="cw-button blue" style="display:none" onclick="share()"><i class="mdi mdi-18px mdi-share"></i>&nbsp; Share</a>
-      <a class="cw-button red" onclick="stop()"><i class="mdi mdi-18px mdi-stop"></i>&nbsp; Stop</a>
-      <a class="cw-button green" onclick="compile()"><i class="mdi mdi-18px mdi-play"></i>&nbsp; Run</a>
-=======
     <div class="ui-layout-south">
       <div id="toolbar">
         <div id="buttons">
@@ -112,7 +71,6 @@
           <a class="cw-button green" onclick="compile()"><i class="mdi mdi-18px mdi-play"></i>&nbsp; Run</a>
         </div>
       </div>
->>>>>>> b294418b
     </div>
 
     <script src="https://code.jquery.com/jquery-1.12.4.min.js" integrity="sha256-ZosEbRLbNQzLpnKIkEdrPv7lOy9C27hHQ+Xp8a4MxAQ=" crossorigin="anonymous"></script>

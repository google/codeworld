<!DOCTYPE html>
<html>
  <head>
    <script src="https://cdn.polyfill.io/v2/polyfill.min.js?features=default,Array.prototype.find,Number.isFinite,Number.isInteger,console,console.log,document.head,performance.now"></script>
    <title>CodeWorld Gallery</title>
<<<<<<< HEAD
    <script src="https://code.jquery.com/jquery-1.12.4.js"></script>
    <link rel="stylesheet" href="css/gallery.css" />
=======
    <script src="mirrored/code.jquery.com/jquery-1.12.4.js"></script>
    <style type="text/css">
      body {
        background-color: #222222;
        display: flex;
        flex-direction: row;
        flex-wrap: nowrap;
        height: 100vh;
        overflow: hidden;
      }

      #choice_container {
        flex: 0 0 auto;
        width: 20em;
        min-width: 20em;
        height: 100vh;
        overflow: auto;
      }

      #screen_container {
        flex: 1 1 auto;
        width: 30em;
        height: 100vh;
      }

      #info_container {
        flex: 0 0 auto;
        width: 20em;
        min-width: 20em;
        height: 100vh;
        overflow: auto;
      }

      #screen {
        cursor: default;
        border: 0px;
      }

      #choices {
        list-style: none;
        display: flex;
        flex-direction: column;
        flex-wrap: nowrap;
        margin: 0;
        padding: 0;
      }

      .choice {
        flex: 0 0 auto;
        margin: 0;
        padding: 0vh 0vw;
        cursor: pointer;
        font-size: 11pt;
        background-color: #dddddd;
        white-space: normal;
      }

      .choice:hover {
        background-color: #aaaaaa;
      }

      .choice.sel {
        background-color: #cccccc;
      }

      .choice a {
        display: block;
        margin: 0;
        padding: 1vh 1vw;
      }

      #info_container > div {
        background-color: #dddddd;
        padding: 1vh;
        margin: 0px;
      }
    </style>
    <script>
      let fileName = new URLSearchParams(window.location.search).get("path");
      if (!fileName) {
        fileName = location.href
          .split("/")
          .pop()
          .replace(/\.html$/, ".json");
      }
      $(() => {
        $.getJSON(fileName, (data) => {
          $.each(data.items, (i, item) => {
            let btn = document.createElement("li");
            let a = document.createElement("a");
            btn.setAttribute("class", "choice");
            btn.append(a);
            a.innerText = item.name;
            let clickHandler = (event) => {
              $(".choice").removeClass("sel");
              $(btn).addClass("sel");
              $("#screen").attr("src", item.url).focus();
              $("#info-title").text(item.name);
              $("#info-text").text(item.desc || "");
              if (item.code) {
                $("#info-link").show().attr("href", item.code);
              } else {
                $("#info-link").hide();
              }
              event.preventDefault();
            };
            $(a).click(clickHandler);
            // $(btn).click(clickHandler);
            $("#choices").append(btn);
          });
        });
        $(window).resize((event) => {
          let sz =
            Math.min(
              $("#screen_container").width(),
              $("#screen_container").height()
            ) - 50;
          $("#screen").css("width", sz + "px");
          $("#screen").css("height", sz + "px");
        });
        $(window).resize();
      });
    </script>
>>>>>>> 9f7f024c
  </head>

  <body>
    <div id="choice_container">
      <ul id="choices"></ul>
    </div>
    <div id="screen_container">
      <iframe
        id="screen"
        src="/run.html?mode=codeworld&dhash=D9o-bnPVKRuooLU4T7s9YoQ"
      ></iframe>
    </div>
    <div id="info_container">
      <div>
        <h3 id="info-title">CodeWorld Gallery</h3>
        <p id="info-text">Select CodeWorld projects on the left.</p>
        <a id="info-link" style="display: none;">View and edit this code</a>
      </div>
    </div>

    <script src="js/gallery.js"></script>
  </body>
</html><|MERGE_RESOLUTION|>--- conflicted
+++ resolved
@@ -3,134 +3,8 @@
   <head>
     <script src="https://cdn.polyfill.io/v2/polyfill.min.js?features=default,Array.prototype.find,Number.isFinite,Number.isInteger,console,console.log,document.head,performance.now"></script>
     <title>CodeWorld Gallery</title>
-<<<<<<< HEAD
-    <script src="https://code.jquery.com/jquery-1.12.4.js"></script>
+    <script src="mirrored/code.jquery.com/jquery-1.12.4.js"></script>
     <link rel="stylesheet" href="css/gallery.css" />
-=======
-    <script src="mirrored/code.jquery.com/jquery-1.12.4.js"></script>
-    <style type="text/css">
-      body {
-        background-color: #222222;
-        display: flex;
-        flex-direction: row;
-        flex-wrap: nowrap;
-        height: 100vh;
-        overflow: hidden;
-      }
-
-      #choice_container {
-        flex: 0 0 auto;
-        width: 20em;
-        min-width: 20em;
-        height: 100vh;
-        overflow: auto;
-      }
-
-      #screen_container {
-        flex: 1 1 auto;
-        width: 30em;
-        height: 100vh;
-      }
-
-      #info_container {
-        flex: 0 0 auto;
-        width: 20em;
-        min-width: 20em;
-        height: 100vh;
-        overflow: auto;
-      }
-
-      #screen {
-        cursor: default;
-        border: 0px;
-      }
-
-      #choices {
-        list-style: none;
-        display: flex;
-        flex-direction: column;
-        flex-wrap: nowrap;
-        margin: 0;
-        padding: 0;
-      }
-
-      .choice {
-        flex: 0 0 auto;
-        margin: 0;
-        padding: 0vh 0vw;
-        cursor: pointer;
-        font-size: 11pt;
-        background-color: #dddddd;
-        white-space: normal;
-      }
-
-      .choice:hover {
-        background-color: #aaaaaa;
-      }
-
-      .choice.sel {
-        background-color: #cccccc;
-      }
-
-      .choice a {
-        display: block;
-        margin: 0;
-        padding: 1vh 1vw;
-      }
-
-      #info_container > div {
-        background-color: #dddddd;
-        padding: 1vh;
-        margin: 0px;
-      }
-    </style>
-    <script>
-      let fileName = new URLSearchParams(window.location.search).get("path");
-      if (!fileName) {
-        fileName = location.href
-          .split("/")
-          .pop()
-          .replace(/\.html$/, ".json");
-      }
-      $(() => {
-        $.getJSON(fileName, (data) => {
-          $.each(data.items, (i, item) => {
-            let btn = document.createElement("li");
-            let a = document.createElement("a");
-            btn.setAttribute("class", "choice");
-            btn.append(a);
-            a.innerText = item.name;
-            let clickHandler = (event) => {
-              $(".choice").removeClass("sel");
-              $(btn).addClass("sel");
-              $("#screen").attr("src", item.url).focus();
-              $("#info-title").text(item.name);
-              $("#info-text").text(item.desc || "");
-              if (item.code) {
-                $("#info-link").show().attr("href", item.code);
-              } else {
-                $("#info-link").hide();
-              }
-              event.preventDefault();
-            };
-            $(a).click(clickHandler);
-            // $(btn).click(clickHandler);
-            $("#choices").append(btn);
-          });
-        });
-        $(window).resize((event) => {
-          let sz =
-            Math.min(
-              $("#screen_container").width(),
-              $("#screen_container").height()
-            ) - 50;
-          $("#screen").css("width", sz + "px");
-          $("#screen").css("height", sz + "px");
-        });
-        $(window).resize();
-      });
-    </script>
->>>>>>> 9f7f024c
   </head>
 
   <body>
@@ -147,7 +21,7 @@
       <div>
         <h3 id="info-title">CodeWorld Gallery</h3>
         <p id="info-text">Select CodeWorld projects on the left.</p>
-        <a id="info-link" style="display: none;">View and edit this code</a>
+        <a id="info-link" style="display: none">View and edit this code</a>
       </div>
     </div>
 

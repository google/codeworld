/*
 * Copyright 2019 The CodeWorld Authors. All rights reserved.
 *
 * Licensed under the Apache License, Version 2.0 (the "License");
 * you may not use this file except in compliance with the License.
 * You may obtain a copy of the License at
 *
 *     http://www.apache.org/licenses/LICENSE-2.0
 *
 * Unless required by applicable law or agreed to in writing, software
 * distributed under the License is distributed on an "AS IS" BASIS,
 * WITHOUT WARRANTIES OR CONDITIONS OF ANY KIND, either express or implied.
 * See the License for the specific language governing permissions and
 * limitations under the License.
 */

// This module is based on the Haskell mode from CodeMirror.
//
// CodeMirror is copyright (c) by Marijn Haverbeke and others
// Distributed under an MIT license: http://codemirror.net/LICENSE

'use strict';

CodeMirror.defineMode('codeworld', (_config, modeConfig) => {
    // This is a regular expression used in multiple contexts.
    const MULTICHAR_ESCAPE_REGEX =
        '\\\\NUL|\\\\SOH|\\\\STX|\\\\ETX|\\\\EOT|\\\\ENQ|\\\\ACK|\\\\BEL|\\\\BS|' +
        '\\\\HT|\\\\LF|\\\\VT|\\\\FF|\\\\CR|\\\\SO|\\\\SI|\\\\DLE|\\\\DC1|\\\\DC2|' +
        '\\\\DC3|\\\\DC4|\\\\NAK|\\\\SYN|\\\\ETB|\\\\CAN|\\\\EM|\\\\SUB|\\\\ESC|' +
        '\\\\FS|\\\\GS|\\\\RS|\\\\US|\\\\SP|\\\\DEL';
    const RE_WHITESPACE = /[ \v\t\f]+/;
    const RE_STARTMETA = /{-#/;
    const RE_STARTCOMMENT = /{-/;
    const RE_DASHES = /--+(?=$|[^:!#$%&*+./<=>?@\\^|~-]+)/;
    const RE_QUAL =
        /[A-Z][A-Za-z_0-9']*\.(?=[A-Za-z_:!#$%&*+./<=>?@\\^|~]|-[^-])/;
    const RE_VARID = /[a-z_][A-Za-z_0-9']*/;
    const RE_CONID = /[A-Z][A-Za-z_0-9']*/;
    const RE_VARSYM = /[!#$%&*+./<=>?@\\^|~-][:!#$%&*+./<=>?@\\^|~-]*/;
    const RE_CONSYM = /:[:!#$%&*+./<=>?@\\^|~-]*/;
    const RE_NUMBER =
        /[0-9]+(?:\.[0-9]+)?(?:[eE][+-]?[0-9]+)?|0[oO][0-7]+|0[xX][0-9a-fA-F]+/;
    const RE_CHAR = new RegExp(
        `'(?:[^\\\\']|\\\\[abfnrtv\\\\"']|\\\\^[A-Z@[\\\\\\]^_]|${ 
            MULTICHAR_ESCAPE_REGEX})'`);
    const RE_STRING = new RegExp(
        `"(?:[^\\\\"]|\\\\[abfnrtv\\\\"'&]|\\\\^[A-Z@[\\\\\\]^_]|${ 
            MULTICHAR_ESCAPE_REGEX})*"`);
    const RE_OPENBRACKET = /[([{]/;
    const RE_CLOSEBRACKET = /[)\]}]/;
    const RE_INCOMMENT = /(?:[^{-]|-(?=$|[^}])|\{(?=$|[^-]))*/;
    const RE_ENDCOMMENT = /-}/;

    // The state has the following properties:
    //
    // func:         The function to tokenize the remaining stream.
    // commentLevel: Number of levels of block comments.
    // contexts:     Grouping contexts, from outermost to innermost.
    //               Array of objects
    //               {
    //                 value: '{'. '(', '[', 'let', or 'other'
    //                 column: integer,
    //               }
    // lastTokens:   Array of last up-to-two tokens encountered.

    function isBracket(context) {
        return context.value.length === 1;
    }

    function normal(stream, column, state) {
        if (stream.match(RE_WHITESPACE)) return null;

        if (stream.match(RE_STARTMETA)) {
            state.func = blockComment('meta');
            ++state.commentLevel;
            return state.func(stream, column, state);
        }

        if (stream.match(RE_STARTCOMMENT)) {
            state.func = blockComment('comment');
            ++state.commentLevel;
            return state.func(stream, column, state);
        }

        if (stream.match(RE_DASHES)) {
            stream.skipToEnd();
            return 'comment';
        }

        if (stream.match(RE_QUAL)) return 'qualifier';
        let varType = null;
        if (stream.match(RE_VARID) || stream.match(RE_VARSYM)) varType = 'variable';
        if (stream.match(RE_CONID) || stream.match(RE_CONSYM)) varType = 'variable-2';
        if (varType) {
            if (stream.string[stream.pos] === '(') {
                state.encFunc.push({
                    functionName: stream.current(),
                    roundBracketLevel: state.roundBracketLevel,
                    argIndex: 0
                });
            }
            return varType;
        }
        if (stream.match(RE_NUMBER)) return 'number';
        if (stream.match(RE_CHAR) || stream.match(RE_STRING)) return 'string';
<<<<<<< HEAD

        if (stream.match(RE_OPENBRACKET)) {
            if (stream.current() === '(') state.roundBracketLevel++;
            state.brackets.push(stream.current());
            return `bracket${state.brackets.length <= 7 ? `-${  
                state.brackets.length - 1}` : ''}`;
        }

        if (stream.match(RE_CLOSEBRACKET)) {
            if (stream.current() === ')') {
                state.roundBracketLevel--;
                if (state.encFunc.length && state.encFunc[state.encFunc.length - 1].roundBracketLevel === state.roundBracketLevel) state.encFunc.pop();
            }
            const i = state.brackets.lastIndexOf(opening(stream.current()));
            if (i < 0) {
                return 'bracket';
            } else {
                while (state.brackets.length > i) state.brackets.pop();
                return `bracket${state.brackets.length <= 6 ? `-${ 
                    state.brackets.length}` : ''}`;
            }
        }

        if (stream.match(',')) {
            if (state.encFunc.length) state.encFunc[state.encFunc.length - 1].argIndex++;
        }
=======
        if (stream.match(RE_OPENBRACKET) || stream.match(RE_CLOSEBRACKET)) return 'bracket';
        if (stream.eat(',')) return 'comma';
>>>>>>> f19cb985

        stream.next();
        return 'error';
    }

    function blockComment(tokenType) {
        return (stream, column, state) => {
            if (state.commentLevel === 0) {
                state.func = normal;
                return tokenType;
            }

            stream.match(RE_INCOMMENT);
            if (stream.match(RE_STARTCOMMENT)) {
                ++state.commentLevel;
                return state.func(stream, column, state);
            }
            if (stream.match(RE_ENDCOMMENT)) {
                --state.commentLevel;
                return state.func(stream, column, state);
            }
            return tokenType;
        };
    }

    const wellKnownWords = (() => {
        const result = {};

        const keywords = [
            'case', 'class', 'data', 'default', 'deriving',
            'do', 'else', 'foreign',
            'if', 'import', 'in', 'infix', 'infixl',
            'infixr', 'instance', 'let',
            'module', 'newtype', 'of', 'then', 'type',
            'where', '_', '..', ':',
            '=', '::', '\\', '<-', '->', '@', '~', '=>',
            '|'
        ];

        for (let i = 0; i < keywords.length; ++i) {
            result[
                keywords[i]] = 'keyword';
        }

        const override = modeConfig.overrideKeywords;
        if (override) {
            for (const word in override) {
                if (override.hasOwnProperty(word)) {
                    result[word] = override[word];
                }
            }
        }

        return result;
    })();

    function parseToken(stream, column, state) {
        const t = state.func(stream, column, state);
        if (['variable', 'variable-2'].indexOf(t) !== -1) {
            const w = stream.current();
            if (wellKnownWords.hasOwnProperty(w)) {
                return wellKnownWords[w];
            }
        }
        return t;
    }

    function updateLayout(token, column, style, state) {
        function opening(bracket) {
            if (bracket === ')') return '(';
            if (bracket === ']') return '[';
            if (bracket === '}') return '{';
            if (bracket === 'in') return 'let';
        }

        // Close any implicit contexts when there are tokens in columns to
        // the left.
        const toClose = state.contexts.findIndex(ctx => !isBracket(ctx) && ctx.column > column);
        let foundLet = false;
        if (toClose >= 0) {
            foundLet = state.contexts[toClose].value === 'let';
            while (state.contexts.length > toClose) state.contexts.pop();
        }

        // Create any new implicit contexts called for by layout rules.
        if (state.lastTokens.length === 0) {
            if (token !== 'module' && token !== '{') {
                state.contexts.push({
                    value: 'where', // There's an implied "module Main where"
                    column: column
                });
            }
        } else {
            const triggered = state.lastTokens.slice(-1).join(' ') === 'where' ||
                state.lastTokens.slice(-1).join(' ') === 'of' ||
                state.lastTokens.slice(-1).join(' ') === 'do' ||
                state.lastTokens.slice(-1).join(' ') === 'let' ||
                state.lastTokens.slice(-2).join(' ') === '\\ case';

            if (triggered && token !== '{') {
                state.contexts.push({
                    value: state.lastTokens.slice(-1)[0],
                    column: column
                });
            }
        }

        // Update lastTokens so that layout rules can be applied next time.
        state.lastTokens = state.lastTokens.slice(-1);
        state.lastTokens.push(token);

        // Open new contexts for brackets.  These should be inside the
        // implicit contexts created by layout.
        if (RE_OPENBRACKET.test(token)) {
            const level = state.contexts.filter(isBracket).length;
            if (level <= 6) style = `${style}-${level}`;

            state.contexts.push({
                value: token,
                column: column
            });
        }

        // Close contexts when syntax demands that we do so.
        if (RE_CLOSEBRACKET.test(token) || (!foundLet && token === 'in')) {
            state.contexts.reverse();
            const reverseIndex = state.contexts.findIndex(ctx => ctx.value === opening(token));
            state.contexts.reverse();
            if (reverseIndex >= 0) {
                const index = state.contexts.length - reverseIndex - 1;
                while (state.contexts.length > index) state.contexts.pop();
                if (token !== 'in') {
                    const level = state.contexts.filter(isBracket).length;
                    if (level <= 6) style = `${style}-${level}`;
                }
            }
        }

        const ctx = state.contexts.find(ctx => ctx.column === column);
        const isLayout = ctx && !isBracket(ctx);
        return isLayout ? `${style} layout` : style;
    }

    return {
        startState: () => {
            return {
                func: normal,
                commentLevel: 0,
<<<<<<< HEAD
                brackets: [],
                encFunc: [],
                roundBracketLevel: 0
=======
                contexts: [],
                lastTokens: []
>>>>>>> f19cb985
            };
        },
        token: (stream, state) => {
            const column = stream.column();
            const style = parseToken(stream, column, state);

            // Ignore whitespaces and comments for layout purposes.
            if (style === null || style === 'comment' || style === 'meta') {
                return style;
            }

            return updateLayout(stream.current(), column, style, state);
        },
        blockCommentStart: '{-',
        blockCommentEnd: '-}',
        lineComment: '--',
        indent: null
    };
});<|MERGE_RESOLUTION|>--- conflicted
+++ resolved
@@ -103,37 +103,20 @@
         }
         if (stream.match(RE_NUMBER)) return 'number';
         if (stream.match(RE_CHAR) || stream.match(RE_STRING)) return 'string';
-<<<<<<< HEAD
-
-        if (stream.match(RE_OPENBRACKET)) {
-            if (stream.current() === '(') state.roundBracketLevel++;
-            state.brackets.push(stream.current());
-            return `bracket${state.brackets.length <= 7 ? `-${  
-                state.brackets.length - 1}` : ''}`;
-        }
-
-        if (stream.match(RE_CLOSEBRACKET)) {
+        if (stream.match(RE_OPENBRACKET) || stream.match(RE_CLOSEBRACKET)) {
+            if (stream.current() === '(') {
+                state.roundBracketLevel++;
+            }
             if (stream.current() === ')') {
                 state.roundBracketLevel--;
                 if (state.encFunc.length && state.encFunc[state.encFunc.length - 1].roundBracketLevel === state.roundBracketLevel) state.encFunc.pop();
             }
-            const i = state.brackets.lastIndexOf(opening(stream.current()));
-            if (i < 0) {
-                return 'bracket';
-            } else {
-                while (state.brackets.length > i) state.brackets.pop();
-                return `bracket${state.brackets.length <= 6 ? `-${ 
-                    state.brackets.length}` : ''}`;
-            }
-        }
-
+            return 'bracket';
+        }
         if (stream.match(',')) {
             if (state.encFunc.length) state.encFunc[state.encFunc.length - 1].argIndex++;
-        }
-=======
-        if (stream.match(RE_OPENBRACKET) || stream.match(RE_CLOSEBRACKET)) return 'bracket';
-        if (stream.eat(',')) return 'comma';
->>>>>>> f19cb985
+            return 'comma';
+        }
 
         stream.next();
         return 'error';
@@ -282,14 +265,10 @@
             return {
                 func: normal,
                 commentLevel: 0,
-<<<<<<< HEAD
-                brackets: [],
                 encFunc: [],
-                roundBracketLevel: 0
-=======
+                roundBracketLevel: 0,
                 contexts: [],
                 lastTokens: []
->>>>>>> f19cb985
             };
         },
         token: (stream, state) => {

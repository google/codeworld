--- conflicted
+++ resolved
@@ -191,13 +191,8 @@
                     if (request) request.abort();
                 }
 
-<<<<<<< HEAD
-                let data = new FormData();
-                data.append("source", text);
-=======
                 const data = new FormData();
                 data.append('source', text);
->>>>>>> b9eb2f0e
                 data.append('mode', window.buildMode);
                 request = sendHttp('POST', 'errorCheck', data,
                     request => {
@@ -208,20 +203,8 @@
 
                         if (request.status == 400 || request.status ==
                             200) {
-<<<<<<< HEAD
-                            let errors = parseCompileErrors(request.responseText);
-                            // Runtime errors is priority source compared to
-                            // server response
-                            errors = errors.filter((error) => {
-                                let key = matchWarningToDeferredError(error.fullText);
-                                return (!runtimeErrors[key]);
-                            });
-                            errors = Array.concat(Object.values(runtimeErrors), errors);
-                            callback(errors);
-=======
                             callback(parseCompileErrors(request
                                 .responseText));
->>>>>>> b9eb2f0e
                         } else if (request.status == 0) {
                             // Request was cancelled because of a later change.  Do nothing.
                         } else {

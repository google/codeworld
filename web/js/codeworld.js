--- conflicted
+++ resolved
@@ -15,7 +15,6 @@
  */
 
 var autohelpEnabled = location.hash.length <= 2;
-var compiledCodeHash = null;
 
 /*
  * Initializes the programming environment.  This is called after the
@@ -182,18 +181,10 @@
     window.reparseTimeoutId = null;
     window.codeworldEditor.on("changes", () => {
         if (window.reparseTimeoutId) clearTimeout(window.reparseTimeoutId);
-<<<<<<< HEAD
-        window.reparseTimeoutId = setTimeout(
-            function() {
-                parseSymbolsFromCurrentCode();
-                window.updateUI();
-            }, 3000);
-=======
         window.reparseTimeoutId = setTimeout(function() {
             parseSymbolsFromCurrentCode();
         }, 1500);
         window.updateUI();
->>>>>>> 506d05a6
     });
 
     window.onbeforeunload = function(event) {
@@ -422,17 +413,10 @@
 
     // If true - code currently in document is not equal to
     // last compiled code
-<<<<<<< HEAD
-    var codeIsObsolete = compiledCodeHash
-        !== hashString(window.codeworldEditor.getValue()),
-        obsoleteAlert = document.getElementById('obsolete-code-alert');
-    if (codeIsObsolete){
-=======
     var running = document.getElementById('runner').style.display != 'none';
     var obsolete = !window.codeworldEditor.getDoc().isClean(window.runningGeneration);
     var obsoleteAlert = document.getElementById('obsolete-code-alert');
     if (running && obsolete){
->>>>>>> 506d05a6
         obsoleteAlert.classList.add("obsolete-code-alert-fadein");
         obsoleteAlert.classList.remove("obsolete-code-alert-fadeout");
     } else {
@@ -878,17 +862,6 @@
     codeworldEditor.focus();
 }
 
-function hashString(string){
-	  var hash = 0;
-	  if (string.length == 0) return hash;
-	  for (i = 0; i < string.length; i++) {
-	      char = string.charCodeAt(i);
-	      hash = ((hash<<5)-hash)+char;
-	      hash = hash & hash; // Convert to 32bit integer
-	  }
-	  return hash;
-}
-
 function compile() {
     stop();
 
@@ -961,7 +934,6 @@
             if (msg != '') msg += '\n\n';
 
             if (success) {
-                compiledCodeHash = hashString(src);
                 run(hash, dhash, msg, false, compileGeneration);
             } else {
                 run(hash, '', msg, true, compileGeneration);

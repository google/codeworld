--- conflicted
+++ resolved
@@ -1085,14 +1085,7 @@
             confirmText = 'Share Without Code';
         } else {
             const a = document.createElement('a');
-<<<<<<< HEAD
-            a.href = window.location.href;
-            a.hash = '';
-            a.pathname = window.location.pathname + 'run.html';
-            a.search = `?mode=${window.buildMode}&dhash=${window.deployHash}`;
-=======
             a.href = `run.html?mode=${window.buildMode}&dhash=${window.deployHash}`;
->>>>>>> 52a52232
 
             url = a.href;
             msg =

--- conflicted
+++ resolved
@@ -628,15 +628,8 @@
         window.auth2 = auth;
         window.auth2.currentUser.listen(signinCallback);
 
-<<<<<<< HEAD
-        if (window.auth2.isSignedIn.get()) {
-            window.auth2.signIn();
-        }
-
         discoverProjects();
-=======
-        discoverProjects('', 0);
->>>>>>> 74a83dc9
+
         updateUI();
     }
 

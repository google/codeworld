--- conflicted
+++ resolved
@@ -1159,17 +1159,6 @@
     return msg;
 }
 
-<<<<<<< HEAD
-function printMessage(type, message, isRuntime=false) {
-    if (message.trim() === "") {
-        return;
-    }
-    let formattedMessage = preFormatMessage(message);
-    let outputDiv = document.getElementById("message"),
-        box = document.createElement("div"),
-        messageGutter = document.createElement("div"),
-        messageContent = document.createElement("div"),
-=======
 function printMessage(type, message) {
     if (message.trim() === '') {
         return;
@@ -1179,7 +1168,6 @@
         box = document.createElement('div'),
         messageGutter = document.createElement('div'),
         messageContent = document.createElement('div'),
->>>>>>> b9eb2f0e
         splitted = message.trim().split('\n');
 
     messageGutter.classList.add('message-gutter');
@@ -1191,13 +1179,8 @@
     outputDiv.appendChild(box);
 
     if (splitted.length < 2) {
-<<<<<<< HEAD
-        let singleLineMsg = document.createElement("div");
-        singleLineMsg.innerHTML = formattedMessage;
-=======
         const singleLineMsg = document.createElement('div');
         singleLineMsg.innerHTML = message;
->>>>>>> b9eb2f0e
         messageContent.appendChild(singleLineMsg);
     } else {
         const details = document.createElement('details'),
@@ -1210,23 +1193,9 @@
     }
 
     outputDiv.scrollTop = outputDiv.scrollHeight;
-<<<<<<< HEAD
-
-    if (isRuntime && type === "error") {
-        parseCompileErrors(message).forEach(
-            (error) => {
-                runtimeErrors[error.fullText] = error;
-            }
-        )
-        let cm = window.codeworldEditor;
-        cm.performLint();
-    }
-    if (type === "error") {
-        outputDiv.classList.add("error");
-=======
+
     if (type === 'error') {
         outputDiv.classList.add('error');
->>>>>>> b9eb2f0e
     }
 }
 

--- conflicted
+++ resolved
@@ -16,19 +16,8 @@
 function addMessage(type, str) {
     // Catch exceptions to protect against cross-domain access errors.
     try {
-<<<<<<< HEAD
         if (window.parent && window.parent.printMessage) {
             window.parent.printMessage(type, str);
-=======
-        if (window.parent && window.parent.addToMessage) {
-            window.parent.addToMessage(str);
-
-            if (err) {
-                let message = window.parent.document.getElementById('message');
-                message.classList.add('error');
-            }
-
->>>>>>> 2e0c1ba9
             return;
         }
     } catch (e) {}
@@ -70,17 +59,11 @@
         }
         addMessage("log", s);
     };
-<<<<<<< HEAD
-    h$errorMsg = (str, message) => {
-        for (let i = 1; i < arguments.length; i++) {
-            str = str.replace(/%s/, arguments[i]);
-=======
     h$errorMsg = (str, ...args) => {
         for (let i = 0; i < args.length; i++) {
             str = str.replace(/%s/, args[i]);
->>>>>>> 2e0c1ba9
         }
-        addMessage("error", message);
+        addMessage("error", str);
     };
     h$base_stdout_fd.write = h$base_writeStdout;
     h$base_stderr_fd.write = h$base_writeStderr;
